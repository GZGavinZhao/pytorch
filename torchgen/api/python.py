--- conflicted
+++ resolved
@@ -719,13 +719,9 @@
         name=a.name,
         type=a.type,
         # TODO: directly translate a.default to python default
-<<<<<<< HEAD
-        default=str(pythonify_default(cpp.default_expr(a.default, a.type, symint=False)))
-=======
         default=str(
             pythonify_default(cpp.default_expr(a.default, a.type, symint=False))
         )
->>>>>>> 16e35bd1
         if a.default is not None
         else None,
         default_init=None,
