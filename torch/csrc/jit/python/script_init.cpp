--- conflicted
+++ resolved
@@ -714,12 +714,7 @@
   auto m = py::handle(module).cast<py::module>();
 
   // NOLINTNEXTLINE(bugprone-unused-raii)
-<<<<<<< HEAD
-  py::class_<CustomClassHolder, c10::intrusive_ptr<CustomClassHolder>>(
-      m, "Capsule");
-=======
   py::class_<c10::Capsule>(m, "Capsule");
->>>>>>> 7691cf17
 
   auto object_class =
       py::class_<Object>(m, "ScriptObject")
