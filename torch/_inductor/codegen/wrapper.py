import collections
import contextlib
import dataclasses
import functools
import os
import re
from itertools import count
from typing import Any, Dict, List, Optional, Tuple

import sympy
from sympy import Expr

import torch
from torch._dynamo.utils import counters, dynamo_timed
from torch.fx.experimental.symbolic_shapes import SymTypes
from torch.fx.node import _get_qualified_name

from .. import codecache, config, ir
from ..codecache import CudaKernelParamCache
from ..utils import (
    cache_on_self,
    get_benchmark_name,
    LineContext,
    sympy_dot,
    sympy_product,
)
from ..virtualized import V
from .common import CodeGen, DeferredLine, IndentedBuffer, PythonPrinter


pexpr = PythonPrinter().doprint


def buffer_reuse_key(node: ir.Buffer):
    size = node.get_size()
    stride = node.get_stride()
    last_element = sympy_dot([s - 1 for s in size], stride)
    return (
        node.get_device(),
        node.get_dtype(),
        V.graph.sizevars.simplify(sympy_product(size)),
        # Detect gaps in tensor storage caused by strides
        V.graph.sizevars.size_hint(last_element),
    )


def is_int(s: str):
    try:
        int(s)
    except ValueError:
        return False
    return True


def is_float(s: str):
    try:
        float(s)
    except ValueError:
        return False
    return True


def convert_arg_type(python_type):
    from .cpp import CONTAINER_PYTHON_TO_CPP, PYTHON_TO_CPP

    if python_type == "Tensor":
        # Conversions rules follow https://github.com/pytorch/pytorch/tree/main/aten/src/ATen/native#func
        return f"at::{python_type} const&"

    if python_type in PYTHON_TO_CPP:
        return PYTHON_TO_CPP[python_type]

    # Convert args of container types e.g. Optional[*]
    for py_container, cpp_container in CONTAINER_PYTHON_TO_CPP.items():
        container_match = re.findall(py_container + r"\[([a-zA-Z_]+)]", python_type)
        if len(container_match) == 1:
            contained_type = container_match[0]
            assert (
                contained_type in PYTHON_TO_CPP
            ), f"unsupported {py_container} type in convert_arg_type: {contained_type}"
            cpp_contained_type = PYTHON_TO_CPP[contained_type]
            return f"{cpp_container}<{cpp_contained_type}>"

    raise AssertionError(f"unsupport python_type: {python_type}")


def convert_return_type(python_type):
    # TODO: only support Tensor as func return type for now
    # TODO: support alias
    assert (
        python_type == "Tensor"
    ), f"only support tensor output for cpp_wrapper, but receive type {python_type}"
    return f"at::{python_type}"


def get_cpp_op_schema(kernel):
    # use x.real_type instead of x.type so that we get ScalarType instead of int
    arg_types = [repr(x.real_type) for x in kernel._schema.arguments]
    arg_names = [x.name for x in kernel._schema.arguments]
    # TODO: only support len(returns) == 1 for now.
    returns = [repr(x.type) for x in kernel._schema.returns]
    assert (
        len(returns) == 1
    ), f"only support 1 single output for cpp_wrapper, but {kernel.__name__} has {len(returns)} outputs"
    return_value = returns[0]
    cpp_return_value = convert_return_type(return_value)

    cpp_arg_type = [
        f"{convert_arg_type(arg_type)} {arg_name}"
        for arg_type, arg_name in zip(arg_types, arg_names)
    ]
    return f"{cpp_return_value}({', '.join(cpp_arg_type)})"


@dataclasses.dataclass
class SymbolicCallArg:
    inner: Any

    def __str__(self):
        return str(self.inner)


class MemoryPlanningState:
    def __init__(self):
        super().__init__()
        self.reuse_pool: Dict[Any, List[FreeIfNotReusedLine]] = collections.defaultdict(
            list
        )

    def __contains__(self, key):
        return bool(self.reuse_pool.get(key, None))

    def pop(self, key) -> "FreeIfNotReusedLine":
        item = self.reuse_pool[key].pop()
        assert not item.is_reused
        return item

    def push(self, key, item: "FreeIfNotReusedLine"):
        assert not item.is_reused
        self.reuse_pool[key].append(item)


@dataclasses.dataclass
class EnterCudaDeviceContextManagerLine:
    device_idx: int
    first_time: bool

    def codegen(self, code: IndentedBuffer, device_cm_stack: contextlib.ExitStack):
        if V.graph.cpp_wrapper:
            code.writeline("\n")
            if V.graph.aot_mode:
                # In AOT mode, we have a stream provided as a param. A stream is
                # associated with a device, so we never expect the device to change.
                assert self.first_time
                # CUDAStreamGuard sets the stream and the device.
                code.writeline(
                    f"at::cuda::CUDAStreamGuard stream_guard("
                    f"at::cuda::getStreamFromExternal(stream, {self.device_idx}));"
                )
            else:
                if self.first_time:
                    code.writeline(
                        f"at::cuda::CUDAGuard device_guard({self.device_idx});"
                    )
                else:
                    code.writeline(f"device_guard.set_index({self.device_idx});")
        else:
            # Note _DeviceGuard has less overhead than device, but only accepts
            # integers
            code.writeline(f"with torch.cuda._DeviceGuard({self.device_idx}):")
            device_cm_stack.enter_context(code.indent())
            code.writeline(
                f"torch.cuda.set_device({self.device_idx}) # no-op to ensure context"
            )


class ExitCudaDeviceContextManagerLine:
    def codegen(self, code: IndentedBuffer, device_cm_stack: contextlib.ExitStack):
        if not V.graph.cpp_wrapper:
            device_cm_stack.close()


@dataclasses.dataclass
class MemoryPlanningLine:
    wrapper: "WrapperCodeGen"

    def plan(self, state: MemoryPlanningState) -> "MemoryPlanningLine":
        """First pass to find reuse"""
        return self

    def codegen(self, code: IndentedBuffer):
        """Second pass to output code"""
        pass


@dataclasses.dataclass
class AllocateLine(MemoryPlanningLine):
    node: ir.Buffer
    can_reuse: bool = True

    def plan(self, state: MemoryPlanningState):
        if self.node.get_name() in V.graph.removed_buffers:
            return NullLine(self.wrapper)

        # try to reuse a recently freed buffer
        key = buffer_reuse_key(self.node)
        if config.allow_buffer_reuse and key in state and self.can_reuse:
            free_line = state.pop(key)
            free_line.is_reused = True
            return ReuseLine(self.wrapper, free_line.node, self.node)

        return self

    def codegen(self, code: IndentedBuffer):
        assert self.node.get_name() not in V.graph.removed_buffers
        line = self.wrapper.make_buffer_allocation(self.node)
        code.writeline(line)


@dataclasses.dataclass
class FreeIfNotReusedLine(MemoryPlanningLine):
    node: ir.Buffer
    is_reused: bool = False

    def plan(self, state: MemoryPlanningState):
        assert not self.is_reused
        if self.node.get_name() in V.graph.removed_buffers:
            return NullLine(self.wrapper)
        if config.allow_buffer_reuse:
            state.push(buffer_reuse_key(self.node), self)
        return self

    def codegen(self, code: IndentedBuffer):
        assert self.node.get_name() not in V.graph.removed_buffers
        if not self.is_reused:
            code.writeline(self.wrapper.make_buffer_free(self.node))


@dataclasses.dataclass
class ReuseLine(MemoryPlanningLine):
    node: ir.Buffer
    reused_as: ir.Buffer

    def plan(self, state: MemoryPlanningState):
        if self.node.get_name() in V.graph.removed_buffers:
            assert self.reused_as.get_name() in V.graph.removed_buffers
            return NullLine(self.wrapper)
        assert self.reused_as.get_name() not in V.graph.removed_buffers
        return self

    def codegen(self, code: IndentedBuffer):
        assert self.node.get_name() not in V.graph.removed_buffers
        assert self.reused_as.get_name() not in V.graph.removed_buffers
        code.writeline(
            self.wrapper.make_buffer_reuse(
                self.node,
                self.reused_as,
            )
        )


class NullLine(MemoryPlanningLine):
    pass


class WrapperCodeGen(CodeGen):
    """
    Generate outer wrapper in Python that calls the kernels.
    """

    def __init__(self):
        super().__init__()
        self._names_iter = count()
        self.header = IndentedBuffer()
        self.prefix = IndentedBuffer()
        self.wrapper_call = IndentedBuffer()
        self.src_to_kernel = {}
        self.kenel_numel_expr = set()
        self.lines = []
        self.declare = ""
        self.ending = ""
        self.open_bracket = "["
        self.closed_bracket = "]"
        self.comment = "#"
        self.namespace = ""
        self.none_str = "None"
        self.optional_tensor_str = "None"
        self.size = "size()"
        self.stride = "stride()"
        self.first_device_guard = True
        self.supports_intermediate_hooks = True
        self.expr_printer = pexpr

        self.write_header()
        self.write_prefix()

        if not V.graph.aot_mode:
            for name, hashed in V.graph.constant_reprs.items():
                # include a hash so our code cache puts different constants into different files
                self.write_constant(name, hashed)

        self.allocated = set()
        self.freed = set()

        # maps from reusing buffer to reused buffer
        self.reuses = dict()

        self.write_get_cuda_stream = functools.lru_cache(None)(  # type: ignore[assignment]
            self.write_get_cuda_stream
        )

        @functools.lru_cache(None)
        def add_import_once(line):
            self.header.writeline(line)

        self.add_import_once = add_import_once
        self._metas = {}

    def write_constant(self, name, hashed):
        self.header.writeline(f"{name} = None  # {hashed}")

    def write_header(self):
        self.header.splice(
            f"""
                from ctypes import c_void_p, c_long
                import torch
                import math
                import random
                import os
                import tempfile
                from math import inf, nan
                from torch._inductor.hooks import run_intermediate_hooks
                from torch._inductor.utils import maybe_profile

                from torch import empty_strided, device
                from {codecache.__name__} import AsyncCompile
                from torch._inductor.select_algorithm import extern_kernels

                aten = torch.ops.aten
                assert_size_stride = torch._C._dynamo.guards.assert_size_stride
                reinterpret_tensor = torch.ops.inductor._reinterpret_tensor
                async_compile = AsyncCompile()

            """
        )

    @cache_on_self
    def write_triton_header_once(self):
        self.header.splice(
            """
            import triton
            import triton.language as tl
            from torch._inductor.triton_heuristics import grid, start_graph, end_graph
            from torch._C import _cuda_getCurrentRawStream as get_cuda_stream
            """
        )

    def add_meta_once(self, meta):
        meta = repr(meta)
        if meta not in self._metas:
            var = f"meta{len(self._metas)}"
            self._metas[meta] = var
            self.header.writeline(f"{var} = {meta}")
        return self._metas[meta]

    @cache_on_self
    def get_output_refs(self):
        return [x.codegen_reference() for x in V.graph.graph_outputs]

    def mark_output_type(self):
        return

    def codegen_input_size_asserts(self):
        for name, buf in V.graph.graph_inputs.items():
            if isinstance(buf, sympy.Expr):
                continue

            # comparing strides for 0 size tensor is tricky. Ignore them for now.
            if sympy_product(buf.get_size()) == 0:
                continue
            size = self.codegen_shape_tuple(buf.get_size())
            stride = self.codegen_shape_tuple(buf.get_stride())
            self.prefix.writeline(f"assert_size_stride({name}, {size}, {stride})")

    def write_prefix(self):
        self.prefix.splice(
            """

            async_compile.wait(globals())
            del async_compile

            def call(args):
            """
        )
        with self.prefix.indent():
            if config.triton.debug_sync_graph:
                self.prefix.writeline("torch.cuda.synchronize()")
            inp_len = len(V.graph.graph_inputs.keys())
            if inp_len != 0:
                lhs = f"{', '.join(V.graph.graph_inputs.keys())}{'' if inp_len != 1 else ','}"
                self.prefix.writeline(f"{lhs} = args")
                self.prefix.writeline("args.clear()")

            self.codegen_inputs(self.prefix, V.graph.graph_inputs)
            if config.size_asserts:
                self.codegen_input_size_asserts()

    def write_get_cuda_stream(self, index):
        self.write_triton_header_once()
        name = f"stream{index}"
        self.writeline(f"{name} = get_cuda_stream({index})")
        return name

    def next_kernel_suffix(self):
        return f"{next(self._names_iter)}"

    def codegen_device_guard_enter(self, device_idx):
        self.writeline(
            EnterCudaDeviceContextManagerLine(device_idx, self.first_device_guard)
        )
        self.first_device_guard = False

    def codegen_device_guard_exit(self):
        self.writeline(ExitCudaDeviceContextManagerLine())

    def generate_return(self, output_refs):
        if output_refs:
            self.wrapper_call.writeline("return (" + ", ".join(output_refs) + ", )")
        else:
            self.wrapper_call.writeline("return ()")

    def generate_end(self, result):
        return

    def generate_extern_kernel_alloc(self, output_name, kernel, args, origin_node):
        self.writeline(
            f"{self.declare}{output_name} = {kernel}({', '.join(args)}){self.ending}"
        )
        if (
            self.supports_intermediate_hooks
            and config.generate_intermediate_hooks
            and origin_node is not None
        ):
            counters["inductor"]["intermediate_hooks"] += 1
            self.writeline(
                f"run_intermediate_hooks({origin_node.name!r}, {output_name})"
            )

    def generate_extern_kernel_out(self, output_view, codegen_reference, args, kernel):
        if output_view:
            args.append(f"out={output_view.codegen_reference()}")
        else:
            args.append(f"out={codegen_reference}")
        self.writeline(f"{kernel}({', '.join(args)})")

    def generate_scatter_fallback(
        self, output, inputs, kernel, fn, src_is_tensor, reduce, kwargs
    ):
        line = f"{kernel}({','.join(map(str, inputs))}"
        if kernel == "aten.scatter_":
            if reduce:
                line += f", reduce={repr(reduce)}"
        else:
            line += ", ".join([""] + kwargs)
        line += f"){self.ending}"
        self.writeline(line)

    def generate_extern_kernel_alloc_and_find_schema_if_needed(
        self,
        name,
        kernel,
        codegen_args,
        cpp_op_schema,
        cpp_kernel_key,
        cpp_kernel_overload_name="",
        op_overload=None,
        raw_args=None,
    ):
        self.writeline(f"{name} = {kernel}({', '.join(codegen_args)})")

    @dynamo_timed
    def generate(self):
        result = IndentedBuffer()
        result.splice(self.header)

        out_names = V.graph.get_output_names()
        with contextlib.ExitStack() as stack:
            stack.enter_context(self.wrapper_call.indent())
            if config.profiler_mark_wrapper_call:
                self.generate_profiler_mark_wrapper_call(stack)
            if config.profile_bandwidth:
                self.write_triton_header_once()
                self.wrapper_call.writeline("start_graph()")

            while (
                self.lines
                and isinstance(self.lines[-1], MemoryPlanningLine)
                # TODO: this seems legit, NullLine has no node
                and self.lines[-1].node.name not in out_names  # type: ignore[attr-defined]
            ):
                # these lines will be pointless
                self.lines.pop()

            # codegen allocations in two passes
            planning_state = MemoryPlanningState()
            for i in range(len(self.lines)):
                if isinstance(self.lines[i], MemoryPlanningLine):
                    self.lines[i] = self.lines[i].plan(planning_state)

            device_cm_stack = contextlib.ExitStack()
            for line in self.lines:
                if isinstance(line, MemoryPlanningLine):
                    line.codegen(self.wrapper_call)
                elif isinstance(
                    line,
                    (
                        EnterCudaDeviceContextManagerLine,
                        ExitCudaDeviceContextManagerLine,
                    ),
                ):
                    line.codegen(self.wrapper_call, device_cm_stack)
                else:
                    self.wrapper_call.writeline(line)

            output_refs = self.get_output_refs()
            self.mark_output_type()
            if config.triton.debug_sync_graph:
                self.wrapper_call.writeline("torch.cuda.synchronize()")

            if config.profile_bandwidth:
                self.wrapper_call.writeline("end_graph()")

            self.generate_return(output_refs)

        self.append_precomputed_sizes_to_prefix()
        result.splice(self.prefix)

        with result.indent():
            result.splice(self.wrapper_call)

        self.generate_end(result)

        self.add_benchmark_harness(result)

        return result.getvaluewithlinemap()

    def codegen_inputs(self, code: IndentedBuffer, graph_inputs: Dict[str, ir.Buffer]):
        """Assign all symbolic shapes to locals"""

        @functools.lru_cache(None)
        def sizeof(name):
            code.writeline(
                f"{self.declare}{name}_size = {name}.{self.size}{self.ending}"
            )
            return f"{name}_size"

        @functools.lru_cache(None)
        def strideof(name):
            code.writeline(
                f"{self.declare}{name}_stride = {name}.{self.stride}{self.ending}"
            )
            return f"{name}_stride"

        # Assign all symbolic shapes needed to local variables
        needed = set(V.graph.sizevars.var_to_val.keys()) - set(
            V.graph.sizevars.replacements.keys()
        )

        def is_expr(x):
            return isinstance(x[1], sympy.Expr)

        graph_inputs_expr = list(filter(is_expr, graph_inputs.items()))
        graph_inputs_tensors = list(
            filter(lambda x: not is_expr(x), graph_inputs.items())
        )

        for name, shape in graph_inputs_expr:
            shape = V.graph.sizevars.simplify(shape)
            if shape in needed:
                needed.remove(shape)
                code.writeline(f"{self.declare}{shape} = {name}{self.ending}")

        for name, value in graph_inputs_tensors:
            shapes = value.get_size()
            for dim, shape in enumerate(shapes):
                shape = V.graph.sizevars.simplify(shape)
                if shape in needed:
                    needed.remove(shape)
                    code.writeline(
                        f"{self.declare}{shape} = {sizeof(name)}[{dim}]{self.ending}"
                    )

        for name, value in graph_inputs_tensors:
            shapes = value.get_stride()
            for dim, shape in enumerate(shapes):
                shape = V.graph.sizevars.simplify(shape)
                if shape in needed:
                    needed.remove(shape)
                    code.writeline(
                        f"{self.declare}{shape} = {strideof(name)}[{dim}]{self.ending}"
                    )

    def append_precomputed_sizes_to_prefix(self):
        with self.prefix.indent():
            for sym, expr in V.graph.sizevars.inv_precomputed_replacements.items():
                self.prefix.writeline(
                    f"{self.declare}{sym} = {self.expr_printer(expr)}{self.ending}"
                )

    def codegen_python_sizevar(self, x: Expr) -> str:
        return pexpr(V.graph.sizevars.simplify(x))

    def codegen_sizevar(self, x: Expr) -> str:
        return self.codegen_python_sizevar(x)

    def codegen_tuple_access(self, basename: str, index: str) -> str:
        return f"{basename}[{index}]"

    def codegen_python_shape_tuple(self, shape: Tuple[Expr, ...]) -> str:
        parts = list(map(self.codegen_python_sizevar, shape))
        if len(parts) == 0:
            return "()"
        if len(parts) == 1:
            return f"({parts[0]}, )"
        return f"({', '.join(parts)})"

    def codegen_shape_tuple(self, shape: Tuple[Expr, ...]) -> str:
        return self.codegen_python_shape_tuple(shape)

    def codegen_reinterpret_view(self, name, size, stride, offset) -> str:
        size = self.codegen_shape_tuple(size)
        stride = self.codegen_shape_tuple(stride)
        offset = self.codegen_sizevar(offset)
        return f"reinterpret_tensor({name}, {size}, {stride}, {offset})"

    def benchmark_compiled_module(self, output):
        def add_fake_input(name, shape, stride, device, dtype):
            output.writeline(
                f"{name} = rand_strided("
                f"{self.codegen_python_shape_tuple(shape)}, "
                f"{self.codegen_python_shape_tuple(stride)}, "
                f"device='{device}', dtype={dtype})"
            )

        def add_expr_input(name, val):
            output.writeline(f"{name} = {val}")

        output.writelines(
            ["", "", "def benchmark_compiled_module(times=10, repeat=10):"]
        )
        with output.indent():
            output.splice(
                """
                from torch._dynamo.testing import rand_strided
                from torch._inductor.utils import print_performance
                """,
                strip=True,
            )

            for name, value in V.graph.constants.items():
                # all the constants are global variables, that's why we need
                # these 'global var_name' lines
                output.writeline(f"global {name}")
                add_fake_input(
                    name, value.size(), value.stride(), value.device, value.dtype
                )

            for name, value in V.graph.graph_inputs.items():
                if isinstance(value, sympy.Expr):  # Don't need to add symbolic
                    add_expr_input(name, V.graph.sizevars.size_hint(value))
                else:
                    shape = [V.graph.sizevars.size_hint(x) for x in value.get_size()]
                    stride = [V.graph.sizevars.size_hint(x) for x in value.get_stride()]
                    add_fake_input(
                        name, shape, stride, value.get_device(), value.get_dtype()
                    )

            call_str = f"call([{', '.join(V.graph.graph_inputs.keys())}])"
            output.writeline(
                f"return print_performance(lambda: {call_str}, times=times, repeat=repeat)"
            )

    def add_benchmark_harness(self, output):
        """
        Append a benchmark harness to generated code for debugging
        """
        if not config.benchmark_harness:
            return

        self.benchmark_compiled_module(output)

        output.writelines(["", "", 'if __name__ == "__main__":'])
        with output.indent():
            output.writelines(
                [
                    "from torch._inductor.wrapper_benchmark import compiled_module_main",
                    f"compiled_module_main('{get_benchmark_name()}', benchmark_compiled_module)",
                ]
            )

    def define_kernel(
        self, name: str, kernel: str, metadata: Optional[str] = None, cuda=True
    ):
        metadata_comment = f"{metadata}\n" if metadata else ""
        self.header.splice(f"\n\n{metadata_comment}{name} = {kernel}")

    def generate_numel_expr(self, kernel_name: str, tree):
        expr = f"{kernel_name}_{tree.prefix}numel"
        if expr not in self.kenel_numel_expr:
            self.kenel_numel_expr.add(expr)
            self.writeline(
                f"{self.declare}{expr} = {self.expr_printer(tree.numel)}{self.ending}"
            )
        else:
            self.writeline(f"{expr} = {self.expr_printer(tree.numel)}{self.ending}")
        # We can get symbolic expressions here, like s0*64
        # It is fine to have them here, but we need to handle them correctly as their own type
        # This is tricky to do, so we wrap in a custom type, distinct from scalars, but also from sympy*
        # scalars as well.
        # This is handled in `generate_args_decl` which has a correct comment of: TODO: only works for
        # constant now, need type info. I agree, this needs type info, and while this is not true type info
        # it suffices as a type hint for the purposes of producing the correct code for this type.
        return SymbolicCallArg(expr)

    def wrap_kernel_call(self, name, call_args):
        return f"{name}({', '.join(call_args)}){self.ending}"

    def generate_profiler_mark_wrapper_call(self, stack):
        self.wrapper_call.writeline("from torch.profiler import record_function")
        self.wrapper_call.writeline(
            f"with record_function('graph_{V.graph.graph_id}_inductor_wrapper_call'):"
        )
        stack.enter_context(self.wrapper_call.indent())

    def generate_kernel_call(
        self, name, call_args, grid=None, device_index=None, cuda=True
    ):
        if cuda:
            call_args_str = ", ".join(pexpr(item) for item in call_args)
            grid_str = ", ".join(pexpr(item) for item in grid)
            stream_name = self.write_get_cuda_stream(
                V.graph.scheduler.current_device.index
            )
            self.writeline(
                f"{name}.run({call_args_str}, grid=grid({grid_str}), stream={stream_name})"
            )
        else:
            self.writeline(self.wrap_kernel_call(name, call_args))

    def writeline(self, line):
        self.lines.append(line)

    def enter_context(self, ctx):
        self.lines.append(LineContext(ctx))

    def val_to_arg_str(self, s):
        if isinstance(s, SymTypes):
            return pexpr(sympy.expand(repr(s)))
        elif isinstance(s, sympy.Expr):
            return pexpr(s)
        elif isinstance(s, (tuple, list)):

            @dataclasses.dataclass
            class Shim:
                ref: Any

                def __repr__(self):
                    return self.ref

            return repr(type(s)(Shim(self.val_to_arg_str(a)) for a in s))
        elif isinstance(s, torch._ops.OpOverload):
            return _get_qualified_name(s)
        else:
            return repr(s)

    # The following methods are for memory management
    def make_buffer_allocation(self, buffer):
        device = buffer.get_device()
        dtype = buffer.get_dtype()
        shape = tuple(buffer.get_size())
        stride = tuple(buffer.get_stride())
        return (
            f"{buffer.get_name()} = empty_strided("
            f"{self.codegen_shape_tuple(shape)}, "
            f"{self.codegen_shape_tuple(stride)}, "
            f"device='{device.type}', dtype={dtype})"
        )

    def make_buffer_free(self, buffer):
        return f"del {buffer.get_name()}"

    def make_buffer_reuse(self, old, new):
        assert old.get_dtype() == new.get_dtype()
        old_name = old.get_name()
        new_name = new.get_name()
        del_line = ""
        if old_name not in V.graph.get_output_names():
            del_line = f"; {self.make_buffer_free(old)}"
        if old.get_size() == new.get_size() and old.get_stride() == new.get_stride():
            return (
                f"{self.declare}{new_name} = {old_name}{del_line}  {self.comment} reuse"
            )

        reinterpret_view = self.codegen_reinterpret_view(
            old_name, new.get_size(), new.get_stride(), 0
        )
        return f"{self.declare}{new_name} = {reinterpret_view}{del_line}  {self.comment} reuse"

    def codegen_deferred_allocation(self, name, layout):
        self.writeline(
            DeferredLine(
                name,
                f"{self.declare}{name} = {layout.view.codegen_reference()}{self.ending}  {self.comment} alias",
            )
        )

    def use_preallocated_output(self, buffer):
        # outputs are passed-in in the AOT mode
        return (
            V.graph.aot_mode
            and buffer
            and buffer.get_name() in set(V.graph.get_output_names())
        )

    def codegen_allocation(self, buffer):
        name = buffer.get_name()

        if name in V.graph.removed_buffers or name in self.allocated:
            return
        self.allocated.add(name)
        if isinstance(
            buffer,
            (ir.ExternKernelAlloc, ir.MultiOutput),
        ):
            return

        layout = buffer.get_layout()
        if isinstance(layout, ir.MutationLayout):
            return
        if isinstance(layout, ir.AliasedLayout):
            assert isinstance(
                layout.view, ir.ReinterpretView
            ), f"unexpected {type(layout.view)}: {layout.view}"
            self.codegen_allocation(layout.view.data)
            self.codegen_deferred_allocation(name, layout)
            return

        self.writeline(
            AllocateLine(
                self,
                buffer,
                not self.use_preallocated_output(buffer),
            )
        )

    def codegen_free(self, buffer):
        name = buffer.get_name()

        # can be freed but not reused
        if isinstance(buffer, ir.InputBuffer):
            self.writeline(self.make_buffer_free(buffer))
            return

        if not self.can_reuse(buffer):
            return
        self.freed.add(name)

        layout = buffer.get_layout()
        if isinstance(layout, (ir.AliasedLayout, ir.MultiOutputLayout)):
            self.writeline(self.make_buffer_free(buffer))
            return

        self.writeline(FreeIfNotReusedLine(self, buffer))

    def can_reuse(self, input_buffer, output_buffer=None):
        name = input_buffer.get_name()
        if (
            name in V.graph.removed_buffers
            or name in V.graph.graph_inputs
            or name in V.graph.constants
            or name in self.freed
            or self.use_preallocated_output(output_buffer)
        ):
            return False

        return True

    def did_reuse(self, buffer, reused_buffer):
        # Check whether a given buffer was reused by a possible reuser in the wrapper codegen
        # Can be consulted from inside ir codegen, e.g. to determine whether a copy is needed
        return (
            buffer.get_name() in self.reuses
            and self.reuses[buffer.get_name()] == reused_buffer.get_name()
        )

    def codegen_inplace_reuse(self, input_buffer, output_buffer):
        assert buffer_reuse_key(input_buffer) == buffer_reuse_key(output_buffer)
        self.codegen_allocation(input_buffer)
        self.freed.add(input_buffer.get_name())
        self.allocated.add(output_buffer.get_name())
        self.reuses[output_buffer.get_name()] = input_buffer.get_name()
        self.writeline(ReuseLine(self, input_buffer, output_buffer))


class CppWrapperCodeGen(WrapperCodeGen):
    """
    Generates cpp wrapper for running on CPU and calls cpp kernels
    """

    def __init__(self):
        super().__init__()
        from ..ir import OptionalTensor

        self.declare = "auto "
        self.ending = ";"
        self.open_bracket = "{"
        self.closed_bracket = "}"
        self.comment = "//"
        self.namespace = "at::"
        self.none_str = "at::Tensor()"
        self.optional_tensor_str = repr(OptionalTensor())
        self.extern_call_ops = set()
        self.size = "sizes()"
        self.stride = "strides()"
        self.call_func_name = "inductor_entry_cpp"
        self.cuda = False
        self.supports_intermediate_hooks = False
        self.outputs_need_copy = set()
        self.kernel_callsite_id = count()

        from .cpp import cexpr

        self.expr_printer = cexpr

    def write_constant(self, name, hashed):
        # include a hash so our code cache gives different constants different files
        self.header.writeline(f"// {name} {hashed}")

    def write_header(self):
        if V.graph.aot_mode:
            with open(
                os.path.join(os.path.dirname(__file__), "aot_runtime", "interface.cpp")
            ) as f:
                self.header.splice(f.read())
        else:
            self.header.splice(
                """
                import torch
                from torch._inductor.codecache import CppWrapperCodeCache

                cpp_wrapper_src = (
                '''
                """
            )

        self.header.splice(
            """
            #include <torch/csrc/inductor/inductor_ops.h>
            #define reinterpret_tensor torch::inductor::_reinterpret_tensor
            """
        )

    def mark_output_type(self):
        # mark output type to unwrap tensor back to python scalar
        from ..ir import ShapeAsConstantBuffer

        output_is_tensor = dict()
        for idx, x in enumerate(V.graph.graph_outputs):
            if isinstance(x, ShapeAsConstantBuffer):
                output_is_tensor[idx] = False
            else:
                output_is_tensor[idx] = True

        self.output_is_tensor = output_is_tensor

    def write_prefix(self):
        if V.graph.aot_mode:
            self.prefix.writeline("namespace torch {")
            self.prefix.writeline("namespace aot_inductor {")

    def write_wrapper_decl(self):
        inputs_len = len(V.graph.graph_inputs.keys())
        if V.graph.aot_mode:
            self.prefix.splice(
                """
                void AOTInductorModel::run_impl(
                    const std::vector<at::Tensor>& args,
                    std::vector<at::Tensor>& outputs,
                    cudaStream_t stream,
                    ProxyExecutor* proxy_executor) {
                """
            )
        else:
            self.prefix.splice(
                f"""std::vector<at::Tensor> {self.call_func_name}(const std::vector<at::Tensor>& args) {{"""
            )
        with self.prefix.indent():
            if inputs_len != 0:
                for idx, input_key in enumerate(V.graph.graph_inputs.keys()):
                    # unwrap input tensor back to scalar
                    if isinstance(V.graph.graph_inputs[input_key], sympy.Expr):
                        from ..graph import may_get_constant_buffer_dtype
                        from .cpp import DTYPE_TO_CPP

                        dtype = may_get_constant_buffer_dtype(
                            V.graph.graph_inputs[input_key]
                        )
                        assert (
                            dtype is not None
                        ), "Fails to get the dtype of the sympy.Expr"
                        cpp_dtype = DTYPE_TO_CPP[dtype]
                        self.prefix.writeline(
                            f"{cpp_dtype} {input_key} = args[{idx}].item<{cpp_dtype}>();"
                        )
                    else:
                        self.prefix.writeline(f"auto {input_key} = args[{idx}];")

            assert all(
                isinstance(v, torch.Tensor) for v in list(V.graph.constants.values())
            ), "Expect all constants to be Tensor"
            for idx, constants_key in enumerate(V.graph.constants.keys()):
<<<<<<< HEAD
                if V.graph.aot_mode:
                    self.prefix.writeline(
                        f"""at::Tensor {constants_key} = constants_->at("{constants_key}");"""
                    )
                else:
                    # Append constants as inputs to the graph
                    constants_idx = inputs_len + idx
                    self.prefix.writeline(
                        f"at::Tensor {constants_key} = args[{constants_idx}];"
                    )
=======
                constants_idx = inputs_len + idx
                self.prefix.writeline(f"auto {constants_key} = args[{constants_idx}];")
>>>>>>> 77691e8b

            self.codegen_inputs(self.prefix, V.graph.graph_inputs)

            self.wrapper_call.splice(
                """
                c10::optional<at::Scalar> optional_scalar;
                c10::optional<c10::string_view> optional_string;
                c10::optional<at::Layout> optional_layout;
                c10::optional<at::Tensor> optional_tensor;
                torch::List<c10::optional<at::Scalar>> optional_list;
                """
            )

    def codegen_model_constructor(self):
        """
        // Generated code example
        AOTInductorModel::AOTInductorModel()
            : AOTInductorModelBase(4, 1) {
        inputs_info_[0].name = "input0";
        inputs_info_[0].shape.reserve(2);
        inputs_info_[0].shape.emplace_back(10, 10, nullptr);
        inputs_info_[0].shape.emplace_back(64, 64, nullptr);
        ...
        constants_info_[0].name = "L__self___weight";
        constants_info_[0].dtype = at::kFloat;
        constants_info_[0].offset = 0;
        constants_info_[0].data_size = 8192;
        constants_info_[0].shape = {64, 32};
        constants_info_[0].stride = {32, 1};
        ...
        outputs_info_[0].name = "output0";
        outputs_info_[0].shape.reserve(2);
        outputs_info_[0].shape.emplace_back(32, 32, nullptr);
        outputs_info_[0].shape.emplace_back(10, 10, nullptr);
        }
        """
        num_inputs = len(V.graph.graph_inputs)
        num_outputs = len(V.graph.graph_outputs)
        num_constants = len(V.graph.constants)
        self.prefix.splice(
            f"""
            AOTInductorModel::AOTInductorModel(std::shared_ptr<ConstantMap> constants_map)
                : AOTInductorModelBase({num_inputs}, {num_outputs}, {num_constants}) {{
            """
        )

        with self.prefix.indent():
            from .cpp import DTYPE_TO_ATEN

            for idx, name in enumerate(V.graph.graph_inputs.keys()):
                # TODO: handle symbolic expressions later.
                assert not isinstance(V.graph.graph_inputs[name], sympy.Expr)
                self.prefix.writeline(f"""inputs_info_[{idx}].name = "{name}";""")
                self.prefix.writeline(
                    f"""inputs_info_[{idx}].dtype = "{V.graph.graph_inputs[name].get_dtype()}";"""
                )
                sizes = V.graph.graph_inputs[name].get_size()
                self.prefix.writeline(
                    f"inputs_info_[{idx}].shape.reserve({len(sizes)});"
                )
                for size in sizes:
                    # FIXME: set the lower bound and the upper bound to be "size".
                    # Later, we should specify the correct range for dynamic dimentions.
                    self.prefix.writeline(
                        f"inputs_info_[{idx}].shape.emplace_back({size}, {size}, nullptr);"
                    )

            for idx, (name, tensor) in enumerate(V.graph.constants.items()):
                assert isinstance(tensor, torch.Tensor)
                self.prefix.writeline(f"""constants_info_[{idx}].name = "{name}";""")
                self.prefix.writeline(
                    f"constants_info_[{idx}].dtype = {DTYPE_TO_ATEN[tensor.dtype]};"
                )
                self.prefix.writeline(
                    f"constants_info_[{idx}].offset = {tensor.storage_offset()};"
                )
                self.prefix.writeline(
                    f"constants_info_[{idx}].data_size = {tensor.untyped_storage().nbytes()};"
                )

                size_str = ", ".join([str(s) for s in tensor.size()])
                self.prefix.writeline(f"constants_info_[{idx}].shape = {{{size_str}}};")

                stride_str = ", ".join([str(s) for s in tensor.stride()])
                self.prefix.writeline(
                    f"constants_info_[{idx}].stride = {{{stride_str}}};"
                )

            self.prefix.writeline("constants_ = constants_map;")

            for idx, output in enumerate(V.graph.graph_outputs):
                # TODO: handle symbolic expressions later.
                assert not isinstance(output, sympy.Expr)
                self.prefix.writeline(f"""outputs_info_[{idx}].name = "output{idx}";""")
                self.prefix.writeline(
                    f"""outputs_info_[{idx}].dtype = "{output.get_dtype()}";"""
                )
                sizes = output.get_size()
                self.prefix.writeline(
                    f"outputs_info_[{idx}].shape.reserve({len(sizes)});"
                )
                for size in sizes:
                    # FIXME: set the lower bound and the upper bound to be "size".
                    # Later, we should specify the correct range for dynamic dimentions.
                    self.prefix.writeline(
                        f"outputs_info_[{idx}].shape.emplace_back({size}, {size}, nullptr);"
                    )

        self.prefix.writeline("}")

    def generate(self):
        if V.graph.aot_mode:
            self.codegen_model_constructor()
        self.write_wrapper_decl()
        return super().generate()

    def define_kernel(
        self, name: str, kernel: str, metadata: Optional[str] = None, cuda=False
    ):
        self.header.splice(f"\n{kernel}\n")

    def generate_return(self, output_refs):
        # Output tensors are allocated by the AOT runtime.
        if V.graph.aot_mode:
            for idx, output in enumerate(V.graph.graph_outputs):
                if hasattr(output, "get_name"):
                    name = output.get_name()
                    if name in self.outputs_need_copy:
                        output_as_strided = output.codegen_reference()
                        self.wrapper_call.writeline(
                            f"outputs[{idx}].copy_({output_as_strided});"
                        )
            self.wrapper_call.writeline("\n}")
        else:
            self.wrapper_call.writeline(f"return {{{', '.join(output_refs)}}};\n}}")

    def generate_end(self, result):
        if V.graph.aot_mode:
            result.writeline("} // namespace aot_inductor")
            result.writeline("} // namespace inductor")
            return

        result.writeline("'''\n)")
        # get the hash of the wrapper code to name the extension
        wrapper_call_hash = codecache.code_hash(result.getvalue())
        result.splice(
            f"""
            module = CppWrapperCodeCache.load(cpp_wrapper_src, '{self.call_func_name}', '{wrapper_call_hash}', {self.cuda})
            """
        )

        # unwrap output tensor back to python scalar
        if all(x for x in self.output_is_tensor.values()):
            # If no ShapeAsConstantBuffer in the output, directly return the output as tensors
            return_str = "return f(args_tensor)"
        else:
            outputs = [
                f"outputs[{i}]" if self.output_is_tensor[i] else f"outputs[{i}].item()"
                for i in range(len(V.graph.graph_outputs))
            ]
            outputs_str = f"[{', '.join(outputs)}]"
            return_str = f"""
                    outputs = f(args_tensor)
                    return {outputs_str}
            """

        args_str = "args_tensor = [arg if isinstance(arg, torch.Tensor) else torch.tensor(arg) for arg in args]"
        if V.graph.constants:
            # Append constants to the input args for cpp wrapper.
            # Python wrapper directly gets the value inside the wrapper call
            # as a global variable passed when calling exec(code, mod.__dict__, mod.__dict__).
            # For cpp wrapper, we need to pass this python value to the inductor_entry_cpp function explicitly.
            assert all(
                isinstance(v, torch.Tensor) for v in list(V.graph.constants.values())
            ), "Expect all constants to be Tensor"
            constants_str = f"[{', '.join(V.graph.constants.keys())}]"
            args_str += f"""
                    constants_tensor = {constants_str}
                    args_tensor.extend(constants_tensor)
            """

        # Wrap the func to support setting result._boxed_call = True
        result.splice(
            f"""
            def _wrap_func(f):
                def g(args):
                    {args_str}
                    {return_str}
                return g
            call = _wrap_func(module.{self.call_func_name})
            """
        )

    def generate_extern_kernel_out(self, output_view, codegen_reference, args, kernel):
        if output_view:
            output_as_strided = f"{output_view.codegen_reference()}"
            output_name = f"{output_view.get_name()}_as_strided"
            self.writeline(f"auto {output_name} = {output_as_strided};")

            args.insert(0, output_name)
        else:
            args.insert(0, f"{codegen_reference}")
        self.writeline(self.wrap_kernel_call(kernel, args))

    def generate_scatter_fallback(
        self, output, inputs, kernel, fn, src_is_tensor, reduce, kwargs
    ):
        # TODO: support other overload for cpp wrapper and remove the below assertions
        line = f"{kernel}({output}, {','.join(map(str, inputs))}"
        if fn == "aten.scatter_":
            if src_is_tensor:
                if reduce:
                    line += f", {V.graph.wrapper_code.val_to_arg_str(reduce)}"
            else:
                assert (
                    reduce is None
                ), "Expect reduce to be None for aten.scatter_ with scalar src"
        else:
            line += f", {','.join(kwargs)}"
        line += f"){self.ending}"
        self.writeline(line)

    def add_benchmark_harness(self, output):
        if V.graph.aot_mode:
            return
        super().add_benchmark_harness(output)

    def codegen_sizevar(self, x: Expr) -> str:
        return self.expr_printer(V.graph.sizevars.simplify(x))

    def codegen_tuple_access(self, basename: str, index: str) -> str:
        return f"std::get<{index}>({basename})"

    def codegen_shape_tuple(self, shape: Tuple[Expr, ...]) -> str:
        parts = list(map(self.codegen_sizevar, shape))
        if len(parts) == 0:
            return "{}"
        if len(parts) == 1:
            return f"{{{parts[0]}, }}"
        return f"{{{', '.join(parts)}}}"

    def make_buffer_free(self, buffer):
        return (
            ""
            if isinstance(buffer.get_layout(), ir.MultiOutputLayout)
            else f"{buffer.get_name()}.reset();"
        )

    def generate_profiler_mark_wrapper_call(self, stack):
        self.wrapper_call.writeline(
            'RECORD_FUNCTION("inductor_wrapper_call", c10::ArrayRef<c10::IValue>());'
        )

    def codegen_device(self, device):
        from .cpp import DEVICE_TO_ATEN

        return (
            f"c10::Device({DEVICE_TO_ATEN[device.type]}, {device.index})"
            if device.index is not None
            else f"{DEVICE_TO_ATEN[device.type]}"
        )

    def codegen_dtype(self, dtype):
        from .cpp import DTYPE_TO_ATEN

        return DTYPE_TO_ATEN[dtype]

    def make_buffer_allocation(self, buffer):
        name = buffer.get_name()
        # outputs are passed-in in the AOT mode
        if self.use_preallocated_output(buffer):
            output_idx = None
            output_buffer = None
            for idx, output in enumerate(V.graph.graph_outputs):
                if hasattr(output, "get_name") and name == output.get_name():
                    output_idx = idx
                    output_buffer = output
                    break

            assert (
                output_idx is not None and output_buffer is not None
            ), "Unknown output index"
            if V.graph.sizevars.statically_known_leq(
                buffer.get_numel(), output_buffer.get_numel()
            ):
                # avoid resize_output warning:
                # "An output with one or more elements was resized since it had..."
                if (
                    buffer.get_size() != output_buffer.get_size()
                    or buffer.get_stride() != output_buffer.get_stride()
                ):
                    size_str = self.codegen_shape_tuple(buffer.get_size())
                    stride_str = self.codegen_shape_tuple(buffer.get_stride())
                    buf_str = f"auto {name} = outputs[{output_idx}].as_strided({size_str}, {stride_str});"
                else:
                    buf_str = f"auto {name} = outputs[{output_idx}];"
                return buf_str
            else:
                self.outputs_need_copy.add(name)

        device = self.codegen_device(buffer.get_device())
        dtype = self.codegen_dtype(buffer.get_dtype())
        size = self.codegen_shape_tuple(tuple(buffer.get_size()))
        stride = self.codegen_shape_tuple(tuple(buffer.get_stride()))
        return (
            f"{self.declare}{name} = {self.namespace}empty_strided("
            f"{size}, {stride}, at::TensorOptions({device}).dtype({dtype}));"
        )

    def generate_extern_kernel_args_decl_if_needed(
        self, op_overload, raw_args, output_args
    ):
        arg_types = [x.real_type for x in op_overload._schema.arguments]
        return_types = [x.type for x in op_overload._schema.returns]

        new_tensor_args = []
        new_int_args = []

        def fill_args(arg, arg_type):
            static_arg_types = (
                torch.FloatType,
                torch.BoolType,
                torch.StringType,
                torch.Type,
                torch.DeviceObjType,
            )

            if isinstance(arg_type, torch.TensorType):
                assert isinstance(arg, (ir.InputBuffer, ir.ComputedBuffer))
                new_tensor_args.append(f"&{arg.name}")
            elif isinstance(arg_type, (torch.IntType, torch.SymIntType)):
                # int or SymInt
                assert isinstance(arg, int)
                new_int_args.append(str(arg))
            elif isinstance(arg_type, torch.NumberType):
                # Scalar of type int
                assert isinstance(arg, (int, float, bool))
                # Only treat int Scalar as dynamic
                if isinstance(arg, int):
                    new_int_args.append(str(arg))
            elif isinstance(arg_type, torch.ListType):
                assert isinstance(arg, (list, tuple))

                # List[Tensor]
                if isinstance(arg_type.getElementType(), torch.TensorType):
                    new_tensor_args.extend([f"&{a.name}" for a in arg])
                # List[Optional[Tensor]]
                elif isinstance(
                    arg_type.getElementType(), torch.OptionalType
                ) and isinstance(
                    arg_type.getElementType().getElementType(), torch.TensorType
                ):
                    new_tensor_args.extend([f"&{a.name}" for a in arg if a is not None])
                # List [int] or List[SymInt]
                elif isinstance(
                    arg_type.getElementType(), (torch.IntType, torch.SymIntType)
                ):
                    new_int_args.extend([str(a) for a in arg])
                # List[Scalar]
                elif isinstance(arg_type.getElementType(), torch.NumberType):
                    # Only treat int Scalar as dynamic
                    is_int_type = [isinstance(a, int) for a in arg]
                    if any(is_int_type):
                        assert all(
                            is_int_type
                        ), "AOTInductor only supports int scalars of the same type"
                        new_int_args.extend([str(a) for a in arg])
                else:
                    assert isinstance(
                        arg_type.getElementType(), static_arg_types
                    ), f"Fall through arguments must be one of static_arg_types, got {type(arg_type)}"
            else:
                assert isinstance(
                    arg_type, static_arg_types
                ), f"Fall through arguments must be one of static_arg_types, got {type(arg_type)}"

        for arg, arg_type in zip(raw_args, arg_types):
            if arg is not None:
                if isinstance(arg_type, torch.OptionalType):
                    fill_args(arg, arg_type.getElementType())
                else:
                    fill_args(arg, arg_type)

        def fill_output_arg(arg, return_type):
            if isinstance(return_type, torch.TensorType):
                self.writeline(f"at::Tensor {arg};  // output buffer")
                new_tensor_args.append(f"&{output_arg}")
            elif isinstance(return_type, torch.ListType) and isinstance(
                return_type.getElementType(), torch.TensorType
            ):
                # TODO: handle tensor list return type
                raise NotImplementedError("NYI support for return type: List[Tensor]")
            elif isinstance(return_type, torch.SymIntType):
                raise NotImplementedError("NYI support for return type: SymInt")
            elif isinstance(return_type, torch.ListType) and isinstance(
                return_type.getElementType(), torch.SymIntType
            ):
                raise NotImplementedError("NYI support for return type: List[SymInt]")
            else:
                raise AssertionError(f"Unsupport return type found: {return_type}")

        assert (
            len(output_args) == 1
        ), "Support for multiple returns is not implemented yet"
        for output_arg, return_type in zip(output_args, return_types):
            # TODO: check schema here
            # assume it's a tensor now
            if output_arg is not None:
                if isinstance(return_type, torch.OptionalType):
                    fill_output_arg(output_arg, return_type.getElementType())
                else:
                    fill_output_arg(output_arg, return_type)

        return new_tensor_args, new_int_args

    def generate_extern_kernel_alloc_and_find_schema_if_needed(
        self,
        name,
        kernel,
        codegen_args,
        cpp_op_schema,
        cpp_kernel_key,
        cpp_kernel_overload_name="",
        op_overload=None,
        raw_args=None,
    ):
        if config.is_fbcode():
            assert op_overload is not None
            assert raw_args is not None

            return self.generate_extern_kernel_alloc_and_find_schema_if_needed_fbcode(
                name,
                cpp_kernel_key,
                op_overload,
                raw_args,
            )
        else:
            return self.generate_extern_kernel_alloc_and_find_schema_if_needed_oss(
                name,
                kernel,
                codegen_args,
                cpp_op_schema,
                cpp_kernel_key,
                cpp_kernel_overload_name,
            )

    def generate_extern_kernel_alloc_and_find_schema_if_needed_oss(
        self,
        name,
        kernel,
        codegen_args,
        cpp_op_schema,
        cpp_kernel_key,
        cpp_kernel_overload_name="",
    ):
        if cpp_kernel_key not in self.extern_call_ops:
            self.writeline(
                f"static auto op_{cpp_kernel_key} = c10::Dispatcher::singleton()"
            )
            self.writeline(
                f'\t.findSchemaOrThrow("{kernel}", "{cpp_kernel_overload_name}")'
            )
            self.writeline(f"\t.typed<{cpp_op_schema}>();")
            self.extern_call_ops.add(cpp_kernel_key)

        self.writeline(
            f"auto {name} = op_{cpp_kernel_key}.call({', '.join(codegen_args)});"
        )

    def generate_extern_kernel_alloc_and_find_schema_if_needed_fbcode(
        self,
        name,
        cpp_kernel_key,
        op_overload,
        raw_args,  # contains both args and flatten kwargs
    ):
        output_args = [name]

        (
            tensor_call_args,
            int_call_args,
        ) = self.generate_extern_kernel_args_decl_if_needed(
            op_overload, raw_args, output_args
        )

        tensor_args_var = f"tensor_args_var_{next(self.kernel_callsite_id)}"
        tensor_call_args_str = ", ".join(tensor_call_args)
        self.writeline(f"void* {tensor_args_var}[] = {{{tensor_call_args_str}}};")

        int_args_var = f"int_args_var_{next(self.kernel_callsite_id)}"
        int_call_args_str = ", ".join(int_call_args)
        self.writeline(f"int64_t {int_args_var}[] = {{{int_call_args_str}}};")

        extern_kernel_node_index = len(V.graph.extern_kernel_nodes) - 1

        self.writeline(
            f"proxy_executor->call_function("
            f"{extern_kernel_node_index}, "
            f"{len(int_call_args)}, "
            f"{int_args_var}, "
            f"{len(tensor_call_args)}, "
            f"{tensor_args_var});"
        )

        self.extern_call_ops.add(cpp_kernel_key)

    def val_to_arg_str(self, val):
        from .cpp import DTYPE_TO_ATEN

        if val is None:
            # When None is passed as an argument, it represents an optional that does not contain a value.
            return self.optional_tensor_str
        elif isinstance(val, bool):
            return "true" if val else "false"
        elif isinstance(val, str):
            return f'"{val}"'
        elif isinstance(val, torch.device):
            return self.codegen_device(val)
        elif isinstance(val, torch.dtype):
            return DTYPE_TO_ATEN[val]
        elif isinstance(val, float) and val in [float("inf"), float("-inf")]:
            if val == float("inf"):
                return "std::numeric_limits<float>::infinity()"
            else:
                return "-std::numeric_limits<float>::infinity()"
        elif isinstance(val, (list, tuple)):
            return f"{{{', '.join(list(map(self.val_to_arg_str, val)))}}}"
        else:
            return repr(val)


class CudaWrapperCodeGen(CppWrapperCodeGen):
    """
    Generates cpp wrapper for running on GPU and calls CUDA kernels
    """

    def __init__(self):
        super().__init__()
        self.arg_var_id = count()
        self.cuda = True

    def write_header(self):
        super().write_header()
        self.header.splice(
            """
            #include <ATen/native/BinaryOps.h>
            #include <ATen/core/dispatch/Dispatcher.h>
            #include <c10/util/Exception.h>
            #include <c10/cuda/CUDAGuard.h>

            #define AT_CUDA_DRIVER_CHECK_OVERRIDE(EXPR)                         \\
            do {                                                                \\
                CUresult __err = EXPR;                                          \\
                if (__err != CUDA_SUCCESS) {                                    \\
                    AT_ERROR("CUDA driver error: ", static_cast<int>(__err));   \\
                }                                                               \\
            } while (0)

            static inline CUfunction loadKernel(
                    const std::string &filePath,
                    const std::string &funcName,
                    int sharedMemBytes) {
                CUmodule mod;
                CUfunction func;
                AT_CUDA_DRIVER_CHECK_OVERRIDE(cuModuleLoad(&mod, filePath.c_str()));
                AT_CUDA_DRIVER_CHECK_OVERRIDE(cuModuleGetFunction(&func, mod, funcName.c_str()));
                if (sharedMemBytes > 0) {
                    AT_CUDA_DRIVER_CHECK_OVERRIDE(cuFuncSetAttribute(
                        func,
                        CU_FUNC_ATTRIBUTE_MAX_DYNAMIC_SHARED_SIZE_BYTES,
                        sharedMemBytes
                    ));
                }
                return func;
            }

            static inline void launchKernel(
                    CUfunction func,
                    int gridX,
                    int gridY,
                    int gridZ,
                    int numWarps,
                    int sharedMemBytes,
                    void* args[],
                    cudaStream_t stream) {
                AT_CUDA_DRIVER_CHECK_OVERRIDE(cuLaunchKernel(
                    func, gridX, gridY, gridZ, 32*numWarps, 1, 1, sharedMemBytes, stream, args, nullptr));
            }
            """
        )

    def write_get_cuda_stream(self, index):
        name = f"stream{index}"
        self.writeline(
            f"cudaStream_t {name} = at::cuda::getCurrentCUDAStream({index});"
        )
        return name

    def define_kernel(
        self, name: str, kernel: str, metadata: Optional[str] = None, cuda=True
    ):
        if not cuda:
            return super().define_kernel(name, kernel, metadata, cuda)

    def generate(self):
        self.prefix.writeline("\n")
        for kernel in self.src_to_kernel.values():
            self.prefix.writeline(f"static CUfunction {kernel} = nullptr;")
        self.prefix.writeline("\n")
        return super().generate()

    def generate_load_kernel(self, name, params):
        mangled_name = params.get("mangled_name", None)
        assert mangled_name is not None, "missing mangled_name"
        cubin_path = params.get("cubin_path", None)
        assert os.path.exists(
            cubin_path
        ), "cubin file should already exist at this moment"

        shared_mem = params.get("shared_mem", 0)
        self.writeline(f"if ({name} == nullptr) {{")
        self.writeline(
            f"""     {name} = loadKernel("{cubin_path}", "{mangled_name}", {shared_mem});"""
        )
        self.writeline("}")

    def generate_args_decl(self, call_args):
        # TODO: only works for constant now, need type info
        new_args = []
        for arg in call_args:
            var_name = f"var_{next(self.arg_var_id)}"
            if isinstance(
                arg,
                (
                    sympy.Integer,
                    sympy.Symbol,
                    SymbolicCallArg,
                ),
            ):
                self.writeline(f"auto {var_name} = {arg};")
            elif is_int(arg):
                self.writeline(f"int {var_name} = {arg};")
            elif is_float(arg):
                self.writeline(f"float {var_name} = {arg};")
            else:
                self.writeline(
                    f"CUdeviceptr {var_name} = reinterpret_cast<CUdeviceptr>({arg}.data_ptr());"
                )
            new_args.append(f"&{var_name}")

        return ", ".join(new_args)

    def generate_kernel_call(
        self, name, call_args, grid=None, device_index=None, cuda=True
    ):
        if not cuda:
            return super().generate_kernel_call(
                name, call_args, grid, device_index, cuda
            )

        params = CudaKernelParamCache.get(name)
        assert (
            params is not None
        ), f"cuda kernel parameters for {name} should already exist at this moment"

        self.generate_load_kernel(name, params)

        call_args = self.generate_args_decl(call_args)
        kernel_args_var = f"kernel_args_var_{next(self.kernel_callsite_id)}"
        self.writeline(f"void* {kernel_args_var}[] = {{{call_args}}};")
        stream = (
            "stream" if V.graph.aot_mode else self.write_get_cuda_stream(device_index)
        )
        self.writeline(
            "launchKernel({}, {}, {}, {}, {}, {}, {}, {});".format(
                name,
                params["grid_x"],
                params["grid_y"],
                params["grid_z"],
                params["num_warps"],
                params["shared_mem"],
                kernel_args_var,
                stream,
            )
        )<|MERGE_RESOLUTION|>--- conflicted
+++ resolved
@@ -1019,7 +1019,6 @@
                 isinstance(v, torch.Tensor) for v in list(V.graph.constants.values())
             ), "Expect all constants to be Tensor"
             for idx, constants_key in enumerate(V.graph.constants.keys()):
-<<<<<<< HEAD
                 if V.graph.aot_mode:
                     self.prefix.writeline(
                         f"""at::Tensor {constants_key} = constants_->at("{constants_key}");"""
@@ -1027,13 +1026,7 @@
                 else:
                     # Append constants as inputs to the graph
                     constants_idx = inputs_len + idx
-                    self.prefix.writeline(
-                        f"at::Tensor {constants_key} = args[{constants_idx}];"
-                    )
-=======
-                constants_idx = inputs_len + idx
-                self.prefix.writeline(f"auto {constants_key} = args[{constants_idx}];")
->>>>>>> 77691e8b
+                    self.prefix.writeline(f"auto {constants_key} = args[{constants_idx}];")
 
             self.codegen_inputs(self.prefix, V.graph.graph_inputs)
 
