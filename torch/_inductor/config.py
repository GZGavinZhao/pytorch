import os
import sys

import torch

# add some debug printouts
debug = False

# Whether to disable a progress bar for autotuning
disable_progress = True

# Whether to enable printing the source code for each future
verbose_progress = False

# use cpp wrapper instead of python wrapper
cpp_wrapper = False

# dead code elimination
dce = False

# assume weight tensors are fixed size
static_weight_shapes = True

# put correctness assertions in generated code
size_asserts = os.environ.get("TORCHINDUCTOR_SIZE_ASSERTS", "1") == "1"

# enable loop reordering based on input orders
pick_loop_orders = True

# reuse a kernel input as the output
inplace_buffers = True

# reuse a buffer for an unrelated purpose
allow_buffer_reuse = True

# codegen benchmark harness
benchmark_harness = True

# fuse pointwise into templates
epilogue_fusion = True

# do epilogue fusions before other fusions
epilogue_fusion_first = False

# enable pattern match+replace optimizations
pattern_matcher = True

# Optimize away split cat patterns (Experimental)
split_cat_fx_passes = True

# enable pattern match with group fusion (using fbgemm)
group_fusion = False

# enable pattern match with batch fusion (using torch op)
batch_fusion = True

# enable reordering pass
reordering = True

# for pattern torch.mm(a, b.to(dtype)) with cuda tensors,
# enable torch._inductor.kernel.mm.tuned_mixed_mm fused kernel.
# Autotune will compare perf with normal cast->then->mm option
use_mixed_mm = False

# for pattern torch.mm(a, b.to(dtype)) with cuda tensors, always use
# torch._inductor.kernel.mm.tuned_mixed_mm's fused kernel.
# Autotune will not compare with normal cast->then->mm option.
# (if force_mixed_mm is true, the use_mixed_mm flag will be ignored)
force_mixed_mm = False

# AOTInductor output path
# If an absolute path is specified, the generated lib files will be stored under the directory;
# If a relative path is specified, it will be used as a subdirectory under the default caching path;
# If not specified, a temp directory will be created under the default caching path
aot_inductor_output_path = ""

# enable slow autotuning passes to select algorithms
max_autotune = os.environ.get("TORCHINDUCTOR_MAX_AUTOTUNE") == "1"

# enable slow autotuning passes to select pointwise/reductions algorithms
max_autotune_pointwise = os.environ.get("TORCHINDUCTOR_MAX_AUTOTUNE_POINTWISE") == "1"

# enable slow autotuning passes to select gemm algorithms
max_autotune_gemm = os.environ.get("TORCHINDUCTOR_MAX_AUTOTUNE_GEMM") == "1"

# Specify candidate backends for gemm autotune.
# Possible choices are combinations of: ATen, Triton, CUTLASS.
# ATen: default Pytorch ATen kernels.
# Triton: Triton templates defined in torch inductor.
# CUTLASS: Cutlass templates and kernels.
max_autotune_gemm_backends = os.environ.get(
    "TORCHINDUCTOR_MAX_AUTOTUNE_GEMM_BACKENDS", "ATEN,TRITON"
).upper()

# enable searching global and local cache regardless of `max_autotune`
search_autotune_cache = os.environ.get("TORCHINDUCTOR_SEARCH_AUTOTUNE_CACHE") == "1"

save_args = os.environ.get("TORCHINDUCTOR_SAVE_ARGS") == "1"

# We will disable creating subprocess for autotuning if this is False
autotune_in_subproc = os.environ.get("TORCHINDUCTOR_AUTOTUNE_IN_SUBPROC") == "1"

coordinate_descent_tuning = (
    os.environ.get("TORCHINDUCTOR_COORDINATE_DESCENT_TUNING") == "1"
)
coordinate_descent_check_all_directions = (
    os.environ.get("TORCHINDUCTOR_COORDINATE_DESCENT_CHECK_ALL_DIRECTIONS") == "1"
)
coordinate_descent_search_radius = int(
    os.environ.get("TORCHINDUCTOR_COORDINATE_DESCENT_RADIUS", "1")
)

layout_optimization = os.environ.get("TORCHINDUCTOR_LAYOUT_OPTIMIZATION", "1") == "1"

# Whether to keep the output strides the same as eager after layout optimization.
keep_output_stride = os.environ.get("TORCHINDUCTOR_KEEP_OUTPUT_STRIDE", "1") == "1"

# Enabling this will let compiler print warning messages if a generated triton
# kernel has inputs with mixed layouts.  This is helpful for perf debugging
# since kernel with mixed layout inputs may run much slower then one whose inputs
# have uniform layouts.
warn_mix_layout = os.environ.get("TORCHINDUCTOR_WARN_MIX_LAYOUT") == "1"

# control store vs recompute heuristic
# For fanouts, rematerialization can lead to exponential blowup. So, have
# smaller threshold
realize_reads_threshold = 4
realize_bytes_threshold = 2000

# Threshold to prevent excessive accumulation of ops in one buffer during lowering
realize_acc_reads_threshold = 8

# fallback to eager for random/dropout, this is slow but useful for debugging
fallback_random = False

# automatically create fallbacks when encountering an unhandled op
implicit_fallbacks = True

# fuse even in cases without common reads
aggressive_fusion = False

# For each fused kernel in the wrapper, comment with the nodes that get fused.
# Useful for debugging fusion.
debug_fusion = os.environ.get("TORCHINDUCTOR_DEBUG_FUSION") == "1"

# how many nodes to allow into a single fusion
max_fusion_size = 64

# replace small reductions with pointwise, disable with `= 1`
unroll_reductions_threshold = 8

# Add extra comments to output code (causes compile cache misses)
comment_origin = False

# Convert 1x1 convs into matmuls
conv_1x1_as_mm = False

# Enable split reductions for better utilization when the dimension
# being reduced over is large (by splitting it)
split_reductions = True

benchmark_kernel = os.environ.get("TORCHINDUCTOR_BENCHMARK_KERNEL", "0") == "1"

# Enable constant and index_expr folding
constant_and_index_propagation = True

# constant folding on the joint graph
joint_graph_constant_folding = True

# Enable indirect_indexing asserts for decompositions and lowerings
debug_index_asserts = False


def is_fbcode():
    return not hasattr(torch.version, "git_version")


# warnings intended for PyTorch developers, disable for point releases
is_nightly_or_source = "dev" in torch.__version__ or "git" in torch.__version__
developer_warnings = is_fbcode() or is_nightly_or_source


def decide_compile_threads():
    """
    Here are the precedence to decide compile_threads
    1. User can override it by TORCHINDUCTOR_COMPILE_THREADS.  One may want to disable async compiling by
       setting this to 1 to make pdb happy.
    2. Set to 1 if it's win32 platform or it's a fbcode build
    3. decide by the number of CPU cores
    """
    if "TORCHINDUCTOR_COMPILE_THREADS" in os.environ:
        return int(os.environ["TORCHINDUCTOR_COMPILE_THREADS"])
    elif sys.platform == "win32" or is_fbcode():
        return 1
    else:
        cpu_count = (
            len(os.sched_getaffinity(0))
            if hasattr(os, "sched_getaffinity")
            else os.cpu_count()
        )
        assert cpu_count
        return min(32, cpu_count)


compile_threads = decide_compile_threads()

# gemm autotuning global cache dir
if is_fbcode():
    from libfb.py import parutil  # type: ignore[import]

    try:
        if __package__:
            global_cache_dir = parutil.get_dir_path(
                os.path.join(__package__.replace(".", os.sep), "fb/cache")
            )
        else:
            global_cache_dir = parutil.get_dir_path("fb/cache")
    except ValueError:
        global_cache_dir = None
else:
    global_cache_dir = None

# If kernel is fused, the name is generated from the origin node op names
# for larger kernels limit this
kernel_name_max_ops = 10

# Pad input tensors of matmul/bmm/addmm to leverage Tensor Cores in NVIDIA GPUs
shape_padding = os.environ.get("TORCHINDUCTOR_SHAPE_PADDING", "1") == "1"

# Fx-based linear/matmul/bmm + permute/transpose vertical fusion
permute_fusion = os.environ.get("TORCHINDUCTOR_PERMUTE_FUSION", "0") == "1"

# Mark the wrapper call in PyTorch profiler
profiler_mark_wrapper_call = False

# Generate hook calls to torch._inductor.hooks.run_intermediate_hooks for
# every intermediate for which we can correlate it with an intermediate
# from the original FX graph
generate_intermediate_hooks = False

# Populate traceback field on IRNode; good for debugging why origin_node is
# not populated, or finding out where an IRNode was constructed
debug_ir_traceback = False

# used for debugging to make sure config is properly set
_raise_error_for_testing = False

_profile_var = os.environ.get("TORCHINDUCTOR_PROFILE", "")
profile_bandwidth = _profile_var != ""
profile_bandwidth_regex = "" if _profile_var == "1" else _profile_var

# TODO: remove later
disable_cpp_codegen = False


# Freezing will attempt to inline weights as constants in optimization
# and run constant folding and other optimizations on them. After freezing, weights
# can no longer be updated.
freezing: bool = os.environ.get("TORCHINDUCTOR_FREEZING", "0") == "1"

# Make freezing invalidate the eager Parameters of nn modules, to avoid memory overhead
# of potentially keeping multiple copies of weights.
freezing_discard_parameters: bool = False


# config specific to codegen/cpp.py
class cpp:
    # set to torch.get_num_threads()
    threads = -1

    # Do not generate loops when the condition doesn't hold, like:
    # for(long i0=4096; i0<4096; i0+=1)
    no_redundant_loops = True

    # Assume number of threads is dynamic, don't specialize thread number.
    # Kernels don't recompile on thread number changes with this flag on.
    # For single-threaded workload, turning it on would incur a slight
    # performance degradation.
    dynamic_threads = False

    simdlen = None
    min_chunk_size = 4096
    cxx = (
        None,  # download gcc12 from conda-forge if conda is installed
        # "g++-12",
        # "g++-11",
        # "g++-10",
        # "clang++",
        os.environ.get("CXX", "g++"),
        # "g++.par",
    )
    # Allow kernel performance profiling via PyTorch profiler
    enable_kernel_profile = False

    # enable weight prepacking to get a better performance; may lead to large memory footprint
    weight_prepack = True

    # Inject a bug into our relu implementation; useful for testing our repro
    # extraction and minification functionality.
    # Valid values: "compile_error", "runtime_error", "accuracy"
    inject_relu_bug_TESTING_ONLY = None
    inject_log1p_bug_TESTING_ONLY = None

    # If None, autodetect whether or not AVX512/AVX2 can be used.  Otherwise,
    # force usage as specified, without testing.
    vec_isa_ok = None

    # similar to config.triton.descriptive_names
    descriptive_names = "original_aten"

    # how many nodes to allow into a single horizontal fusion
    max_horizontal_fusion_size = 16

    # Make scatter_reduce fallback when reduce is sum to avoid performance regression
    # using atomic_add.
    fallback_scatter_reduce_sum = True


# config specific to codegen/triton.py
class triton:
    # Use cudagraphs on output code
    cudagraphs = False

    # Use cudagraph trees for memory pooling if `cudagraphs` is True
    cudagraph_trees = True

    # assertions not on the fast path, steady state
    slow_path_cudagraph_asserts = True

    # TODO - need to debug why this prevents cleanup
    cudagraph_trees_history_recording = False

    # assertions on the fast path
    fast_path_cudagraph_asserts = False

    # skip warmup for cudagraph trees
    skip_cudagraph_warmup = False

    # Synchronize before and after every compiled graph.
    debug_sync_graph = False

    # Synchronize after every kernel launch, to help pinpoint bugs
    debug_sync_kernel = False

    # Always load full blocks (rather than broadcasting inside the block)
    dense_indexing = False

    # limit tiling dimensions
    max_tiles = 2

    # use triton.autotune for pointwise ops with complex layouts
    # this should only be disabled for debugging/testing
    autotune_pointwise = True

    # max autotune gemm with cublasLt
    autotune_cublasLt = True

    # should we stop a fusion to allow better tiling?
    tiling_prevents_pointwise_fusion = True
    tiling_prevents_reduction_fusion = True

    # assert that indirect indexing does not read / write out of bounds
    assert_indirect_indexing = True

    # should we give different names to kernels
    # Note: This is orthogonal to descriptive_names - this is deciding whether
    # our triton kernel names should all be `triton_` (to maximize caching) or
    # whether they should be unique.
    unique_kernel_names = os.environ.get("TORCHINDUCTOR_UNIQUE_KERNEL_NAMES") == "1"

    # should we put op names in kernel names
    # False: No special names (just triton__1, triton__2, etc.)
    # "torch": Maps to the fx op in the Dynamo graph (module name, method name, etc.)
    # "original_aten": Maps to the highest-level aten op (i.e. pre-decompositions)
    # "inductor_node": Maps to the node name in the FX graph passed to Inductor
    descriptive_names = "original_aten"

    # use alternate codegen for smaller reductions
    persistent_reductions = (
        os.environ.get("TORCHINDUCTOR_PERSISTENT_REDUCTIONS", "1") == "1"
    )

    # hint to Triton when arguments are divisible by 16
    divisible_by_16 = True

    # theses are not enforced, but they are used by asserts in triton_heuristics.py
    # NOTE: mobilevit_s in timm_models required X to be set to the higher value 2048
    max_block = {"X": 2048, "Y": 1024, "Z": 1024}

    # Store the generated cubin files for cpp wrapper code to load
    store_cubin = False

    # the max number of spills we allow for the configs we benchmark.
    # Setting this to 0 means we skip a config if it spills even a single
    # register.
    # Settting it to a larger value allows a config spilling a small amount
    # of registers being benchmarked.
    #
    # NOTE: triton will always report >0 register spills for kernels using sin/cos.
    # (check this issue https://github.com/openai/triton/issues/1756 )
    # So far we see a fixed 8 spilled registers for kernels using sin/cos.
    # Raise the threshold to 16 to be safe.
    # We should revisit this once we understand more of the source of register spills.
    spill_threshold: int = 16

    # Inject a bug into our relu implementation; useful for testing our repro
    # extraction and minification functionality.
    # Valid values: "compile_error", "runtime_error", "accuracy"
    inject_relu_bug_TESTING_ONLY = None


class cuda:
    # CUDA arch to use for CUDA template kernel compilation.
    # e.g. "70", "75", "80", "90", etc.
    # When arch is None, Inductor uses torch.cuda.get_device_capability(0).
    arch = None

    # CUDA version to use for CUDA template kernel compilation.
    # e.g. "11.4", "12.1", etc.
    # When version is None, Inductor uses torch.version.cuda.
    version = None

    # Optimization level for the host compiler.
    compile_opt_level = "-O1"

    # Whether to enable device LTO (link-time-optimization).
    enable_cuda_lto = False

    # Whether to keep intermediate files dring compilation.
    enable_ptxas_info = False

    # Whether to enable debug info, e.g. line number, cutlass debug info.
    enable_debug_info = False

    # Whether to use fast math.
    use_fast_math = False

<<<<<<< HEAD
    # Path to CUDA NVCC.
    # NVCC search priority:
    # 1) cuda_cxx set in this config
    # 2）CUDACXX env
    # 3）CUDA_HOME env
    # 4) default system search PATH.
    cuda_cxx = None
=======
    # Path to the CUTLASS repo root directory.
    # The default path only works under PyTorch local development environment.
    cutlass_dir = os.environ.get(
        "TORCHINDUCTOR_CUTLASS_DIR",
        os.path.abspath(
            os.path.join(os.path.dirname(torch.__file__), "../third_party/cutlass/")
        ),
    )
>>>>>>> ff7443c7


# create a directory containing lots of debug information
class trace:
    # master switch for all debugging flags below
    enabled = os.environ.get("TORCH_COMPILE_DEBUG", "0") == "1"

    # Save python logger call >=logging.DEBUG
    debug_log = False

    # Save python logger call >=logging.INFO
    info_log = False

    # Save input FX graph (post decomps, pre optimization)
    fx_graph = True

    # Save FX graph after transformations
    fx_graph_transformed = True

    # Save TorchInductor IR before fusion pass
    ir_pre_fusion = True

    # Save TorchInductor IR after fusion pass
    ir_post_fusion = True

    # Copy generated code to trace dir
    output_code = True

    # SVG figure showing post-fusion graph
    graph_diagram = os.environ.get("INDUCTOR_POST_FUSION_SVG", "0") == "1"

    # Store cProfile (see snakeviz to view)
    compile_profile = False

    # Upload the .tar.gz file
    # Needs to be overriden based on specific environment needs
    upload_tar = None


_save_config_ignore = {
    # workaround: "Can't pickle <function ...>"
    "trace.upload_tar",
}


from .._dynamo.config_utils import install_config_module

# adds patch, save_config, etc
install_config_module(sys.modules[__name__])<|MERGE_RESOLUTION|>--- conflicted
+++ resolved
@@ -435,15 +435,6 @@
     # Whether to use fast math.
     use_fast_math = False
 
-<<<<<<< HEAD
-    # Path to CUDA NVCC.
-    # NVCC search priority:
-    # 1) cuda_cxx set in this config
-    # 2）CUDACXX env
-    # 3）CUDA_HOME env
-    # 4) default system search PATH.
-    cuda_cxx = None
-=======
     # Path to the CUTLASS repo root directory.
     # The default path only works under PyTorch local development environment.
     cutlass_dir = os.environ.get(
@@ -452,7 +443,14 @@
             os.path.join(os.path.dirname(torch.__file__), "../third_party/cutlass/")
         ),
     )
->>>>>>> ff7443c7
+
+    # Path to CUDA NVCC.
+    # NVCC search order:
+    # 1) cuda_cxx set in this config
+    # 2）CUDACXX environment variable
+    # 3）CUDA_HOME environment variable
+    # 4) default system search PATH.
+    cuda_cxx = None
 
 
 # create a directory containing lots of debug information
