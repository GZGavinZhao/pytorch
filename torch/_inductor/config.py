--- conflicted
+++ resolved
@@ -404,7 +404,14 @@
     inject_relu_bug_TESTING_ONLY = None
 
 
-<<<<<<< HEAD
+class aot_inductor:
+    # AOTInductor output path
+    # If an absolute path is specified, the generated lib files will be stored under the directory;
+    # If a relative path is specified, it will be used as a subdirectory under the default caching path;
+    # If not specified, a temp directory will be created under the default caching path
+    output_path = ""
+
+
 class cuda:
     # CUDA arch to use for CUDA template kernel compilation.
     # e.g. "70", "75", "80", "90", etc.
@@ -439,14 +446,6 @@
             os.path.join(os.path.dirname(torch.__file__), "../third_party/cutlass/")
         ),
     )
-=======
-class aot_inductor:
-    # AOTInductor output path
-    # If an absolute path is specified, the generated lib files will be stored under the directory;
-    # If a relative path is specified, it will be used as a subdirectory under the default caching path;
-    # If not specified, a temp directory will be created under the default caching path
-    output_path = ""
->>>>>>> 5884b78c
 
 
 # create a directory containing lots of debug information
