import base64
import dataclasses
import functools
import getpass
import hashlib
import importlib
import json
import logging
import multiprocessing
import os
import pathlib
import platform
import re
import shutil
import signal
import subprocess
import sys
import sysconfig
import tempfile
import threading
import types
import weakref
from bisect import bisect_right
from concurrent.futures import Future, ProcessPoolExecutor, ThreadPoolExecutor
from ctypes import cdll
from dataclasses import field
from functools import partial
from importlib import abc
from pathlib import Path
from threading import Thread
from time import sleep, time
from typing import Any, Callable, Dict, List, Set, Union

import torch

from torch._inductor import config, cuda_properties, exc
from torch._inductor.utils import developer_warning
from torch.hub import _Faketqdm, tqdm

_HERE = os.path.abspath(__file__)
_TORCH_PATH = os.path.dirname(os.path.dirname(_HERE))

if config.is_fbcode():
    from triton.fb import build_paths
    from triton.fb.build import _run_build_command

    from torch._inductor.fb.utils import (
        log_global_cache_stats,
        log_global_cache_vals,
        use_global_cache,
    )
else:

    def log_global_cache_stats(*args, **kwargs):
        pass

    def log_global_cache_vals(*args, **kwargs):
        pass

    def use_global_cache():
        return False


LOCK_TIMEOUT = 600

# timing metrics for time spent in the compilation
_cumulative_compile_time = 0
_t0 = None


def _compile_start():
    global _t0
    if _t0 is None:
        _t0 = time()


def _compile_end():
    global _cumulative_compile_time, _t0
    if _t0 is not None:
        t1 = time()
        _cumulative_compile_time += t1 - _t0
        _t0 = None
        # print("CUMULATIVE COMPILE TIME", _cumulative_compile_time)


log = logging.getLogger(__name__)


@functools.lru_cache(None)
def cache_dir():
    cache_dir = os.environ.get("TORCHINDUCTOR_CACHE_DIR")
    if cache_dir is None:
        cache_dir = f"{tempfile.gettempdir()}/torchinductor_{getpass.getuser()}"
    os.makedirs(cache_dir, exist_ok=True)
    return cache_dir


def cpp_wrapper_cache_dir(name):
    cu_str = (
        "cpu"
        if torch.version.cuda is None
        else f'cu{torch.version.cuda.replace(".", "")}'
    )
    python_version = f"py{sys.version_info.major}{sys.version_info.minor}"
    build_folder = f"{python_version}_{cu_str}"

    cpp_wrapper_dir = os.path.join(cache_dir(), build_folder)
    cpp_wrapper_build_directory = os.path.join(cpp_wrapper_dir, name)
    os.makedirs(cpp_wrapper_build_directory, exist_ok=True)
    return cpp_wrapper_build_directory


class CacheBase:
    @staticmethod
    @functools.lru_cache(None)
    def get_system():
        try:
            import triton

            triton_version = triton.__version__
        except ModuleNotFoundError:
            triton_version = None

        system = {
            "device": {
                "name": torch.cuda.get_device_properties(
                    torch.cuda.current_device()
                ).name,
            },
            "version": {
                "cuda": torch.version.cuda,
                "triton": triton_version,
            },
            "other": {
                "allow_tf32": torch.backends.cuda.matmul.allow_tf32,
            },
        }

        system["hash"] = hashlib.sha256(
            json.dumps(system, sort_keys=True).encode("utf-8")
        ).hexdigest()

        return system

    @staticmethod
    @functools.lru_cache(None)
    def get_local_cache_path():
        return Path(os.path.join(cache_dir(), "cache", CacheBase.get_system()["hash"]))

    @staticmethod
    @functools.lru_cache(None)
    def get_global_cache_path():
        return (
            Path(os.path.join(config.global_cache_dir, CacheBase.get_system()["hash"]))
            if config.global_cache_dir is not None
            else None
        )

    def __init__(self):
        if not torch.cuda.is_available():
            return

        self.system = CacheBase.get_system()

        self.local_cache_path = CacheBase.get_local_cache_path()
        self.global_cache_path = CacheBase.get_global_cache_path()

    def get_local_cache(self):
        if not self.local_cache_path.is_file():
            return {}
        with open(self.local_cache_path) as local_cache_fp:
            local_cache = json.load(local_cache_fp)
        return local_cache["cache"]

    def update_local_cache(self, local_cache):
        if not os.path.exists(self.local_cache_path.parent):
            os.makedirs(self.local_cache_path.parent, exist_ok=True)
        write_atomic(
            self.local_cache_path,
            json.dumps({"system": self.system, "cache": local_cache}, indent=4),
        )


class LocalCache(CacheBase):
    def lookup(self, *keys: List[str]):
        cache = self.get_local_cache()

        sub_cache = cache
        for key in keys:
            if key in cache:
                sub_cache = cache[key]
            else:
                return None

        return sub_cache

    def set_value(self, *keys: List[str], value: Any):
        cache = self.get_local_cache()

        sub_cache = cache
        for key in keys[0:-1]:
            sub_cache.setdefault(key, {})
            sub_cache = sub_cache[key]
        sub_cache[keys[-1]] = value

        self.update_local_cache(cache)


class PersistentCache(CacheBase):
    @functools.lru_cache(None)
    def get_global_cache(self):
        if self.global_cache_path is None or not self.global_cache_path.is_file():
            return {}
        with open(self.global_cache_path) as global_cache_fp:
            global_cache = json.load(global_cache_fp)
        return global_cache["cache"]

    def lookup(
        self,
        choices,
        name: str,
        inputs: str,
        benchmark: Callable[[Any], float],
    ):
        """
        Check to see if we have benchmarked the given choice callers. For each
        choice caller:

            1. Check global_cache[name][inputs][choice], return benchmark if cached.
            2. Check local_cache[name][inputs][choice], return benchmark if cached.
            3.
                a. `max_autotune_gemm=True`: benchmark the choice, update
                    local_cache[name][inputs][choice], and return the benchmark.
                b. `max_autotune_gemm=False`: don't benchmark the choice, return nothing.
        """

        log_stats = partial(log_global_cache_stats, self.system, name, inputs)
        log_vals = partial(log_global_cache_vals, self.system, name, inputs)
        timings = {}

        def check_cache(cache, callback=None):
            """Check if `cache` contains data for all the choices"""
            hit = True
            for choice in choices:
                choice_hash = choice.hash_key()
                if choice_hash in cache.get(name, {}).get(inputs, {}):
                    # cache hit
                    timings[choice] = cache[name][inputs][choice_hash]
                else:
                    # cache miss
                    hit = False
                    break
            if callback:
                callback(cached=hit)
            return hit

        if config.max_autotune or config.max_autotune_gemm:
            local_cache = self.get_local_cache()
            # check local cache first since it is data specific to the current machine
            if not check_cache(local_cache) and not (
                use_global_cache()
                and check_cache(self.get_global_cache(), callback=log_stats)
            ):
                # re-benchmark everything to try to get consistent numbers from the same machine
                for choice in choices:
                    timings[choice] = benchmark(choice)
                    local_cache.setdefault(name, {})
                    local_cache[name].setdefault(inputs, {})
                    local_cache[name][inputs][choice.hash_key()] = timings[choice]

                self.update_local_cache(local_cache)

                if use_global_cache():
                    timings_to_log = {
                        choice.hash_key(): timings[choice] for choice in choices
                    }
                    log_vals(timings_to_log)
        elif use_global_cache():
            # only check global cache, not local one
            check_cache(self.get_global_cache(), callback=log_stats)
            # may have a partial cache hit, where not everything is benchmarked

        return timings


def get_lock_dir():
    lock_dir = os.path.join(cache_dir(), "locks")
    if not os.path.exists(lock_dir):
        os.makedirs(lock_dir, exist_ok=True)
    return lock_dir


def code_hash(code, extra: str = ""):
    hashing_str = code
    if extra != "":
        hashing_str = hashing_str + "||" + extra
    return (
        "c"
        + base64.b32encode(hashlib.sha256(hashing_str.encode("utf-8")).digest())[:51]
        .decode("utf-8")
        .lower()
    )


def get_path(basename: str, extension: str, specified_dir: str = ""):
    if specified_dir:
        if os.path.isabs(specified_dir):
            subdir = specified_dir
        else:
            subdir = os.path.join(cache_dir(), specified_dir)
    else:
        subdir = os.path.join(cache_dir(), basename[1:3])
    path = os.path.join(subdir, f"{basename}.{extension}")
    return basename, subdir, path


def get_hash(content: Union[str, bytes], extra: str = "", hash_type: str = "code"):
    assert hash_type in ["code", "cubin"], "Hash type not supported"
    if hash_type == "code":
        return code_hash(content, extra)
    if hash_type == "cubin":
        return code_hash(repr(content))


def write(
    content: Union[str, bytes],
    extension: str,
    extra: str = "",
    hash_type: str = "code",
    specified_dir: str = "",
):
    key: str = get_hash(content, extra, hash_type)
    basename, subdir, path = get_path(key, extension, specified_dir)
    if not os.path.exists(subdir):
        os.makedirs(subdir, exist_ok=True)
    if not os.path.exists(path):
        write_atomic(path, content)
    return basename, path


def write_atomic(path: str, content: Union[str, bytes]):
    # Write into temporary file first to avoid conflicts between threads
    # Avoid using a named temporary file, as those have restricted permissions
    assert isinstance(
        content, (str, bytes)
    ), "Only strings and byte arrays can be saved in the cache"
    path = pathlib.Path(path)
    tmp_path = path.parent / f".{os.getpid()}.{threading.get_ident()}.tmp"
    write_mode = "w" if isinstance(content, str) else "wb"
    with tmp_path.open(write_mode) as f:
        f.write(content)
    tmp_path.rename(path)


@dataclasses.dataclass
class CompiledFxGraph:
    """Class holding a compiled FX graph"""

    compiled_artifact: Callable = None
    current_callable: Callable = None
    cache_key: str = None
    artifact_path: str = None
    cache_linemap: List = None
    device_types: Set[str] = field(default_factory=set)
    device_idxs: Set[int] = field(default_factory=set)
    mutated_inputs: Set[str] = field(default_factory=set)
    _boxed_call: bool = None

    def __call__(self, inputs) -> Any:
        return self.get_current_callable()(inputs)

    def get_current_callable(self):
        if self.current_callable is None:
            # This prevents a circular reference that makes CompiledFxGraph
            # get stuck without getting garbage collected
            return functools.partial(_run_from_cache, weakref.proxy(self))
        else:
            return self.current_callable


def _run_from_cache(compiled_graph: CompiledFxGraph, inputs):
    # We can't really serialize callables that may be C++/Triton/etc.,
    # so we serialize their disk cache location instead
    # TODO: When making an API that can save compiled models e2e to disk
    # this will need to be better
    if compiled_graph.compiled_artifact is None:
        from .codecache import PyCodeCache

        compiled_graph.compiled_artifact = PyCodeCache.load_by_key_path(
            compiled_graph.cache_key,
            compiled_graph.artifact_path,
            compiled_graph.cache_linemap
            if compiled_graph.cache_linemap is not None
            else (),
        ).call

    return compiled_graph.compiled_artifact(inputs)


def cpp_compiler():
    if config.is_fbcode():
        return build_paths.gcc()
    if isinstance(config.cpp.cxx, (list, tuple)):
        search = tuple(config.cpp.cxx)
    else:
        search = (config.cpp.cxx,)
    return cpp_compiler_search(search)


@functools.lru_cache(1)
def cpp_compiler_search(search):
    for cxx in search:
        try:
            if cxx is None:
                # gxx package is only available for Linux
                # according to https://anaconda.org/conda-forge/gxx/
                if sys.platform != "linux":
                    continue
                # Do not install GXX by default
                if not os.getenv("TORCH_INDUCTOR_INSTALL_GXX"):
                    continue
                from filelock import FileLock

                lock_dir = get_lock_dir()
                lock = FileLock(
                    os.path.join(lock_dir, "g++.lock"), timeout=LOCK_TIMEOUT
                )
                with lock:
                    cxx = install_gcc_via_conda()
            subprocess.check_output([cxx, "--version"])
            return cxx
        except (subprocess.SubprocessError, FileNotFoundError, ImportError):
            continue
    raise exc.InvalidCxxCompiler()


def install_gcc_via_conda():
    """On older systems, this is a quick way to get a modern compiler"""
    prefix = os.path.join(cache_dir(), "gcc")
    cxx_path = os.path.join(prefix, "bin", "g++")
    if not os.path.exists(cxx_path):
        log.info("Downloading GCC via conda")
        conda = os.environ.get("CONDA_EXE", "conda")
        if conda is None:
            conda = shutil.which("conda")
        if conda is not None:
            subprocess.check_call(
                [
                    conda,
                    "create",
                    f"--prefix={prefix}",
                    "--channel=conda-forge",
                    "--quiet",
                    "-y",
                    "python=3.8",
                    "gxx",
                ],
                stdout=subprocess.PIPE,
            )
    return cxx_path


def is_gcc():
    return re.search(r"(gcc|g\+\+)", cpp_compiler())


class VecISA:
    _bit_width: int
    _macro: str
    _arch_flags: str
    _dtype_nelements: Dict[torch.dtype, int]

    # Note [Checking for Vectorized Support in Inductor]
    # TorchInductor CPU vectorization reuses PyTorch vectorization utility functions
    # Hence, TorchInductor would depend on Sleef* to accelerate mathematical functions
    # like exp, pow, sin, cos and etc.
    # But PyTorch and TorchInductor might use different compilers to build code. If
    # PyTorch uses gcc-7/g++-7 to build the release package, the libtorch_cpu.so
    # will not expose the Sleef* AVX512 symbols since gcc-7/g++-7 cannot pass
    # avx512 check in CMake - FindAVX.cmake. But TorchInductor install the latest
    # gcc/g++ compiler by default while it could support the AVX512 compilation.
    # Therefore, there would be a conflict sleef version between PyTorch and
    # TorchInductor. Hence, we dry-compile the following code to check whether current
    # HW platform and PyTorch both could support AVX512 or AVX2. And suppose ARM
    # also needs the logic
    # In fbcode however, we are using the same compiler for pytorch and for inductor codegen,
    # making the runtime check unnecessary.
    _avx_code = """
#if defined(CPU_CAPABILITY_AVX512) || defined(CPU_CAPABILITY_AVX2)
#include <ATen/cpu/vec/functional.h>
#include <ATen/cpu/vec/vec.h>
#endif

__attribute__((aligned(64))) float in_out_ptr0[16] = {0.0};

extern "C" void __avx_chk_kernel() {
    auto tmp0 = at::vec::Vectorized<float>(1);
    auto tmp1 = tmp0.exp();
    tmp1.store(in_out_ptr0);
}
"""

    _avx_py_load = """
import torch
from ctypes import cdll
cdll.LoadLibrary("__lib_path__")
"""

    def bit_width(self):
        return self._bit_width

    def nelements(self, dtype: torch.dtype = torch.float):
        return self._dtype_nelements[dtype]

    def build_macro(self):
        return self._macro

    def build_arch_flags(self):
        return self._arch_flags

    def __hash__(self) -> int:
        return hash(str(self))

    @functools.lru_cache(None)
    def __bool__(self):
        if config.cpp.vec_isa_ok is not None:
            return config.cpp.vec_isa_ok

        key, input_path = write(VecISA._avx_code, "cpp")
        from filelock import FileLock

        lock_dir = get_lock_dir()
        lock = FileLock(os.path.join(lock_dir, key + ".lock"), timeout=LOCK_TIMEOUT)
        with lock:
            output_path = input_path[:-3] + "so"
            build_cmd = cpp_compile_command(
                input_path, output_path, warning_all=False, vec_isa=self
            ).split(" ")
            try:
                # Check build result
                compile_file(input_path, output_path, build_cmd)
                subprocess.check_call(
                    [
                        sys.executable,
                        "-c",
                        VecISA._avx_py_load.replace("__lib_path__", output_path),
                    ],
                    stderr=subprocess.DEVNULL,
                    env={**os.environ, "PYTHONPATH": ":".join(sys.path)},
                )
            except Exception as e:
                return False

            return True


@dataclasses.dataclass
class VecAVX512(VecISA):
    _bit_width = 512
    _macro = "CPU_CAPABILITY_AVX512"
    _arch_flags = "-mavx512f -mavx512dq -mavx512vl -mavx512bw -mfma"
    _dtype_nelements = {torch.float: 16, torch.bfloat16: 32}

    def __str__(self) -> str:
        return "avx512"

    __hash__: Callable[[VecISA], Any] = VecISA.__hash__


@dataclasses.dataclass
class VecAVX2(VecISA):
    _bit_width = 256
    _macro = "CPU_CAPABILITY_AVX2"
    _arch_flags = "-mavx2 -mfma"
    _dtype_nelements = {torch.float: 8, torch.bfloat16: 16}

    def __str__(self) -> str:
        return "avx2"

    __hash__: Callable[[VecISA], Any] = VecISA.__hash__


class InvalidVecISA(VecISA):
    _bit_width = 0
    _macro = ""
    _arch_flags = ""
    _dtype_nelements = {}

    def __str__(self) -> str:
        return "INVALID_VEC_ISA"

    def __bool__(self):
        return False

    __hash__: Callable[[VecISA], Any] = VecISA.__hash__


invalid_vec_isa = InvalidVecISA()
supported_vec_isa_list = [VecAVX512(), VecAVX2()]


# Cache the cpuinfo to avoid I/O overhead. Meanwhile, the cpuinfo content
# might have too much redundant content that is useless for ISA check. Hence,
# we only cache some key isa information.
@functools.lru_cache(None)
def valid_vec_isa_list():
    if sys.platform != "linux":
        return []

    isa_list = []
    with open("/proc/cpuinfo") as _cpu_info:
        _cpu_info_content = _cpu_info.read()
        for isa in supported_vec_isa_list:
            if str(isa) in _cpu_info_content and isa:
                isa_list.append(isa)
        return isa_list


def pick_vec_isa():
    _valid_vec_isa_list: List[VecISA] = valid_vec_isa_list()
    if not _valid_vec_isa_list:
        return invalid_vec_isa

    # If the simdlen is None, it indicates determin the vectorization length automatically
    if config.cpp.simdlen is None:
        assert _valid_vec_isa_list
        return _valid_vec_isa_list[0]

    for isa in _valid_vec_isa_list:
        if config.cpp.simdlen == isa.bit_width():
            return isa

    return invalid_vec_isa


def get_shared(shared=True):
    return "-shared -fPIC" if shared else ""


def get_warning_all_flag(warning_all=True):
    return "-Wall" if warning_all else ""


def cpp_flags():
    return "-std=c++17 -Wno-unused-variable"


def optimization_flags():
    base_flags = "-O3 -ffast-math -fno-finite-math-only"
    if config.is_fbcode():
        # FIXME: passing `-fopenmp` adds libgomp.so to the generated shared library's dependencies.
        # This causes `ldopen` to fail in fbcode, because libgomp does not exist in the default paths.
        # We will fix it later by exposing the lib path.
        return base_flags

    if sys.platform == "darwin":
        # Per https://mac.r-project.org/openmp/ right way to pass `openmp` flags to MacOS is via `-Xclang`
        # Also, `-march=native` is unrecognized option on M1
        base_flags += " -Xclang"
    else:
        if platform.machine() == "ppc64le":
            base_flags += " -mcpu=native"
        else:
            base_flags += " -march=native"

    # Internal cannot find libgomp.so
    if not config.is_fbcode():
        base_flags += " -fopenmp"
    return base_flags


def use_custom_generated_macros():
    return "-D C10_USING_CUSTOM_GENERATED_MACROS"


def use_fb_internal_macros():
    if config.is_fbcode():
        openmp_lib = build_paths.openmp_lib()
        return f"-Wp,-fopenmp {openmp_lib} -D C10_USE_GLOG -D C10_USE_MINIMAL_GLOG"
    else:
        return ""


def get_include_and_linking_paths(
    include_pytorch=False, vec_isa: VecISA = invalid_vec_isa, cuda=False, aot_mode=False
):
    from torch.utils import cpp_extension

    macros = ""
    if sys.platform == "linux" and (
        include_pytorch
        or vec_isa != invalid_vec_isa
        or cuda
        or config.cpp.enable_kernel_profile
    ):
        # Note - We include pytorch only on linux right now. There is more work
        # to do to enable OMP build on darwin where PyTorch is built with IOMP
        # and we need a way to link to what PyTorch links.
        ipaths = cpp_extension.include_paths(cuda) + [sysconfig.get_path("include")]
        lpaths = cpp_extension.library_paths(cuda) + [
            sysconfig.get_config_var("LIBDIR")
        ]
        libs = []
        # No need to manually specify libraries in fbcode.
        if not config.is_fbcode():
            libs += ["c10", "torch", "torch_cpu"]
            libs += ["gomp"]
            if not aot_mode:
                libs += ["torch_python"]
        else:
            # internal remote execution is able to find omp, but not gomp
            libs += ["omp"]

        macros = vec_isa.build_macro()
        if macros:
<<<<<<< HEAD
            macros = f"-D{macros}"
        if aot_mode and config.aot_inductor.abi_compatible:
            macros += " -DAOT_INDUCTOR_ABI_COMPATIBLE"

=======
            if config.is_fbcode() and vec_isa != invalid_vec_isa:
                cap = str(vec_isa).upper()
                macros = " ".join(
                    [
                        vec_isa.build_arch_flags(),
                        f"-D CPU_CAPABILITY={cap}",
                        f"-D CPU_CAPABILITY_{cap}",
                        f"-D HAVE_{cap}_CPU_DEFINITION",
                    ]
                )
            else:
                macros = f"-D{macros}"
>>>>>>> 1f8bd74c
        if cuda:
            if config.is_fbcode():
                libs += ["cuda"]
            else:
                libs += ["c10_cuda", "cuda", "torch_cuda"]
    else:
        # Note - this is effectively a header only inclusion. Usage of some header files may result in
        # symbol not found, if those header files require a library.
        # For those cases, include the lpath and libs command as we do for pytorch above.
        # This approach allows us to only pay for what we use.
        ipaths = cpp_extension.include_paths(cuda) + [sysconfig.get_path("include")]
        lpaths = []
        if sys.platform == "darwin":
            # GNU OpenMP generally is not available on MacOS
            # There is either Intel OpenMP(for x86) or LLVM OpenMP (for both x86 and arm64)
            libs = ["omp"]
            if os.getenv("OMP_PREFIX") is not None:
                # Support OpenMP on MacOS
                ipaths.append(os.path.join(os.getenv("OMP_PREFIX"), "include"))
                lpaths.append(os.path.join(os.getenv("OMP_PREFIX"), "lib"))

            if os.getenv("CONDA_PREFIX") is not None:
                # On MacOS OpenMP is not available via the system install
                # But on conda can be provided using https://anaconda.org/anaconda/llvm-openmp
                conda_lib_path = os.path.join(os.getenv("CONDA_PREFIX"), "lib")
                ipaths.append(os.path.join(os.getenv("CONDA_PREFIX"), "include"))
                lpaths.append(conda_lib_path)
                # Prefer Intel OpenMP on x86 machine
                if os.uname().machine == "x86_64" and os.path.exists(
                    os.path.join(conda_lib_path, "libiomp5.dylib")
                ):
                    libs = ["iomp5"]
        else:
            libs = ["omp"] if config.is_fbcode() else ["gomp"]

    # third party libs
    if config.is_fbcode():
        ipaths.append(build_paths.sleef())
        ipaths.append(build_paths.openmp())
        # We also need to bundle includes with absolute paths into a remote directory
        # (later on, we copy the include paths from cpp_extensions into our remote dir)
        ipaths.append("include")

    ipaths = " ".join(["-I" + p for p in ipaths])
    lpaths = " ".join(["-L" + p for p in lpaths])
    libs = " ".join(["-l" + p for p in libs])
    return ipaths, lpaths, libs, macros


def cpp_compile_command(
    input,
    output,
    warning_all=True,
    shared=True,
    include_pytorch=False,
    vec_isa: VecISA = invalid_vec_isa,
    cuda=False,
    aot_mode=False,
):
    ipaths, lpaths, libs, macros = get_include_and_linking_paths(
        include_pytorch, vec_isa, cuda, aot_mode
    )
    if config.is_fbcode():
        if aot_mode:
            inp_name = input
            out_name = output
        else:
            # We need to copy any absolute-path torch includes
            inp_name = os.path.basename(input)
            out_name = os.path.basename(output)
        linker_path = f"-B{os.path.dirname(build_paths.ld())}"
    else:
        inp_name = input
        out_name = output
        linker_path = ""  # let the compiler pick
    return re.sub(
        r"[ \n]+",
        " ",
        f"""
            {cpp_compiler()} {inp_name} {get_shared(shared)}
            {get_warning_all_flag(warning_all)} {cpp_flags()}
            {ipaths} {lpaths} {libs} {macros} {linker_path}
            {optimization_flags()}
            {use_custom_generated_macros()}
            {use_fb_internal_macros()}
            -o {out_name}
        """,
    ).strip()


class CudaKernelParamCache:
    cache = dict()
    clear = staticmethod(cache.clear)

    @classmethod
    def set(cls, key, params, cubin):
        _, path = write(
            cubin,
            "cubin",
            hash_type="cubin",
            specified_dir=config.aot_inductor.output_path,
        )
        params["cubin_path"] = path
        cls.cache[key] = params

    @classmethod
    def get(cls, key):
        return cls.cache.get(key, None)


class AotCodeCache:
    cache = dict()
    clear = staticmethod(cache.clear)

    @classmethod
    def compile(cls, graph, source_code, cuda):
        # TODO: update cpp_compile_command for different platforms
        picked_vec_isa = invalid_vec_isa if cuda else pick_vec_isa()
        cpp_command = repr(
            cpp_compile_command(
                "i", "o", vec_isa=picked_vec_isa, cuda=cuda, aot_mode=graph.aot_mode
            )
        )
        key, input_path = write(
            source_code,
            "cpp",
            extra=cpp_command,
            specified_dir=config.aot_inductor.output_path,
        )
        if key not in cls.cache:
            from filelock import FileLock

            lock_dir = get_lock_dir()
            lock = FileLock(os.path.join(lock_dir, key + ".lock"), timeout=LOCK_TIMEOUT)
            with lock:
                output_so = os.path.splitext(input_path)[0] + ".so"

                if not os.path.exists(output_so):
                    cmd = cpp_compile_command(
                        input=input_path,
                        output=output_so,
                        vec_isa=picked_vec_isa,
                        cuda=cuda,
                        aot_mode=graph.aot_mode,
                    ).split(" ")
                    log.debug("aot compilation command: %s", " ".join(cmd))
                    try:
                        subprocess.check_call(cmd)
                    except subprocess.CalledProcessError as e:
                        raise exc.CppCompileError(cmd, e.output) from e

                cls.cache[key] = output_so

        def wrapper_call(*args):
            assert len(graph.graph_outputs) > 0
            return cls.cache[key], *(None for i in range(len(graph.graph_outputs) - 1))

        return wrapper_call


# Putting this fn in cpp.py (unfortunately) causes a deadlock, which is why it's in codecache.py.
# Why? importing from cpp.py invokes codecache.pick_vec_isa(), which takes out a lock.
# Cycle goes:
# - CppCodeCache.load()
# - pick_vec_isa()
# - valid_vec_isa_list()
# - VecISA.__bool__() <-- takes out a lock
# - compile_file() <-- imports cpp_prefix_path from cpp, which causes us to try to take out the same lock.
@functools.lru_cache
def cpp_prefix_path():
    path = Path(__file__).parent / "codegen/cpp_prefix.h"
    with path.open() as f:
        content = f.read()
        _, filename = write(
            content,
            "h",
        )
    return filename


def cpp_prefix():
    filename = cpp_prefix_path()
    if config.is_fbcode():
        # We need relative paths, since we bundle up
        # everything that we compile into a folder for remote compilation.
        return f'#include "{os.path.basename(filename)}"'
    else:
        return f'#include "{filename}"'


# Given a path to an input cpp file and an output path,
# Attempts to compile the file, storing the output in "output_path"
def compile_file(input_path, output_path, cmd) -> None:
    input_file = os.path.basename(input_path) if config.is_fbcode() else input_path
    try:
        if config.is_fbcode():
            # Need to copy our header into the same folder as the sourcecode.
            header_path = cpp_prefix_path()
            header_name = os.path.basename(header_path)
            output_name = os.path.basename(output_path)
            # When we build remotely, we need to make sure to carefully copy any files
            # that are required during the compilation process into our build directly.
            # This is where all of the ATen/c10/Torch includes come from.
            torch_includes_path = os.path.join(
                torch.utils.cpp_extension._TORCH_PATH, "include"
            )
            with tempfile.TemporaryDirectory() as tmp_dir:
                # Copy everything to tmp compilation folder
                shutil.copy(header_path, os.path.join(tmp_dir, header_name))
                shutil.copy(input_path, os.path.join(tmp_dir, input_file))
                dest_include_path = os.path.join(tmp_dir, "include")
                shutil.copytree(torch_includes_path, dest_include_path)
                # Run the build
                output_file_path = _run_build_command(cmd, tmp_dir, output_name)
                # Copy output from the build
                if os.path.exists(output_path):
                    os.remove(output_path)
                shutil.copy(output_file_path, output_path)
        else:
            subprocess.check_output(cmd, stderr=subprocess.STDOUT)
    except subprocess.CalledProcessError as e:
        raise exc.CppCompileError(cmd, e.output) from e


class CppCodeCache:
    cache = dict()
    clear = staticmethod(cache.clear)

    @staticmethod
    def _load_library(path):
        try:
            return cdll.LoadLibrary(path)
        except OSError as e:
            if "gomp" in str(e) and os.path.exists("/usr/lib64/libgomp.so.1"):
                # hacky workaround for fbcode/buck
                global _libgomp
                _libgomp = cdll.LoadLibrary("/usr/lib64/libgomp.so.1")
                return cdll.LoadLibrary(path)
            if "failed to map segment from shared object" in str(e):
                raise OSError(
                    f"{e}.  The most common reason this may occur is if the {tempfile.gettempdir()} folder "
                    "is mounted with noexec (e.g., by default Docker mounts tmp file systems "
                    f"as noexec).  Please remount {tempfile.gettempdir()} with exec enabled, or set another "
                    "temporary directory with TORCHINDUCTOR_CACHE_DIR environment variable."
                ) from e
            raise

    @classmethod
    def load(cls, source_code):
        picked_vec_isa = pick_vec_isa()
        cpp_command = repr(cpp_compile_command("i", "o", vec_isa=picked_vec_isa))
        key, input_path = write(source_code, "cpp", extra=cpp_command)
        if key not in cls.cache:
            from filelock import FileLock

            lock_dir = get_lock_dir()
            lock = FileLock(os.path.join(lock_dir, key + ".lock"), timeout=LOCK_TIMEOUT)
            with lock:
                output_path = input_path[:-3] + "so"
                if not os.path.exists(output_path):
                    cmd = cpp_compile_command(
                        input=input_path, output=output_path, vec_isa=picked_vec_isa
                    ).split(" ")
                    compile_file(input_path, output_path, cmd)
                cls.cache[key] = cls._load_library(output_path)
                cls.cache[key].key = key

        return cls.cache[key]


class PyCodeCache:
    cache = dict()
    linemaps = dict()
    clear = staticmethod(cache.clear)

    @classmethod
    def write(cls, source_code, extra=""):
        return write(source_code, "py", extra=extra)

    @classmethod
    def load(cls, source_code, extra="", linemap=()):
        key, path = write(source_code, "py", extra=extra)
        return cls.load_by_key_path(key, path, linemap)

    @classmethod
    def load_by_key_path(cls, key, path, linemap=()):
        if key not in cls.cache:
            with open(path) as f:
                try:
                    code = compile(f.read(), path, "exec")
                except Exception as e:
                    raise RuntimeError(
                        f"Failed to import {path}\n{type(e).__name__}: {e}"
                    )
                mod = types.ModuleType(f"{__name__}.{key}")
                mod.__file__ = path
                mod.key = key
                exec(code, mod.__dict__, mod.__dict__)
                sys.modules[mod.__name__] = mod
                # another thread might set this first
                cls.cache.setdefault(key, mod)
                # unzip into separate lines/nodes lists
                cls.linemaps[path] = list(zip(*linemap))

        return cls.cache[key]

    @classmethod
    @functools.lru_cache(None)
    def stack_frames_for_code(cls, path, lineno):
        if path not in cls.linemaps:
            return None
        # [(starting_line, <fx node>), ...]
        lines, nodes = cls.linemaps[path]
        p = bisect_right(lines, lineno)
        if p == 0:
            return None
        entry = nodes[p - 1]
        if not entry:
            return None

        def parse_stack_trace(stack_trace):
            # ideally fx stores stack traces as data rather than a string
            # but this is not along a performance critical path
            regex = r'File "(.+)", line (\d+), in (.+)\n'
            matches = re.findall(regex, stack_trace)
            return [
                {"filename": f, "line": int(l), "name": n}
                for f, l, n in reversed(matches)
            ]

        return parse_stack_trace(entry)


class CppWrapperCodeCache:
    cache = dict()
    clear = staticmethod(cache.clear)

    @classmethod
    def load(cls, source_code, func_name, key, cuda):
        name = f"inline_extension_{key}"
        cpp_wrapper_dir = cpp_wrapper_cache_dir(name)
        if not os.path.exists(cpp_wrapper_dir):
            os.makedirs(cpp_wrapper_dir)

        ext = "so"
        filepath = os.path.join(cpp_wrapper_dir, f"{name}.{ext}")
        log.debug("Cpp wrapper code path %s", filepath)

        if key not in cls.cache:
            log.debug("Cpp wrapper cache miss for %s", filepath)
            from filelock import FileLock

            lock_dir = get_lock_dir()
            lock = FileLock(os.path.join(lock_dir, key + ".lock"), timeout=LOCK_TIMEOUT)
            with lock:
                if not os.path.exists(filepath):
                    log.debug("Cpp wrapper building %s", filepath)

                    _cpp_flags = cpp_flags()
                    _opt_flags = optimization_flags()
                    _shared = get_shared()
                    _warning_all_flag = get_warning_all_flag()
                    _ipaths, _lpaths, _libs, _macros = get_include_and_linking_paths(
                        vec_isa=pick_vec_isa(),
                        cuda=cuda,
                    )
                    _use_custom_generated_macros = use_custom_generated_macros()

                    extra_cflags = f"{_cpp_flags} {_opt_flags} {_warning_all_flag} {_macros} {_use_custom_generated_macros}"
                    # For CPP wrapper, add -ffast-math during linking to make CPU flush denormals.
                    # CPP wrapper leverages cpp_extension which will do the compilation and linking in two stages.
                    # We need to explicitly add -ffast-math as a linking flag.
                    # For the default python wrapper, the compilation and linking are done in one command thus -ffast-math
                    # will take effect in both compilation and linking.
                    extra_ldflags = f"{_shared} {_lpaths} {_libs} -ffast-math"
                    extra_include_paths = f"{_ipaths}"

                    mod = torch.utils.cpp_extension.load_inline(
                        name=name,
                        build_directory=cpp_wrapper_dir,
                        cpp_sources=[source_code],
                        functions=[func_name],
                        extra_cflags=[extra_cflags],
                        extra_ldflags=[extra_ldflags],
                        extra_include_paths=[extra_include_paths],
                    )
                    log.debug("Cpp wrapper done building %s", filepath)
                else:
                    log.debug("Found target .so, cpp wrapper loading %s", filepath)
                    spec = importlib.util.spec_from_file_location(name, filepath)
                    assert spec is not None
                    mod = importlib.util.module_from_spec(spec)
                    assert isinstance(spec.loader, abc.Loader)
                    spec.loader.exec_module(mod)
                    log.debug("Cpp wrapper done loading %s", filepath)

                cls.cache[key] = mod

        return cls.cache[key]


class TritonCodeCache:
    @classmethod
    def load(cls, kernel_name, source_code):
        mod = PyCodeCache.load(source_code)
        return getattr(mod, kernel_name)


def _worker_compile(kernel_name, source_code, cc, device):
    cuda_properties.set_compiler_worker_current_device(device)
    kernel = TritonCodeCache.load(kernel_name, source_code)
    kernel.precompile(warm_cache_only_with_cc=cc)


def _load_kernel(kernel_name, source_code):
    kernel = TritonCodeCache.load(kernel_name, source_code)
    kernel.precompile()
    return kernel


class TritonFuture:
    def __init__(self, kernel_name, source_code, future):
        self.kernel_name = kernel_name
        self.source_code = source_code
        self.future = future

    # @dynamo_utils.dynamo_timed
    def result(self):
        t0 = time()
        if hasattr(self, "kernel"):
            return self.kernel
        # If the worker failed this will throw an exception.
        self.future.result()
        kernel = self.kernel = _load_kernel(self.kernel_name, self.source_code)
        latency = time() - t0
        if latency > 50:
            developer_warning(
                f"Detected long compilation time of {latency} seconds for kernel name {self.kernel_name}"
            )
            developer_warning(self.source_code)
        del self.kernel_name, self.source_code, self.future
        return kernel


class AsyncCompile:
    def __init__(self):
        pass

    @staticmethod
    @functools.lru_cache(1)
    def pool():
        assert config.compile_threads > 1
        return ThreadPoolExecutor(config.compile_threads)

    @staticmethod
    @functools.lru_cache(1)
    def process_pool():
        # ensure properties have been calculated before processes
        # are forked
        cuda_properties._properties()
        assert config.compile_threads > 1
        orig_ppid = os.getpid()

        # if this process dies abnormally (e.g. segfault)
        # it will not shut down the workers. Instead
        # the workers will have their parent reassigned to the
        # init process. This launches a separate thread to
        # watch for the worker getting reassigned,
        # and cleans it up in this case.
        def init():
            def run():
                while True:
                    sleep(1)
                    if orig_ppid != os.getppid():
                        os.kill(os.getpid(), signal.SIGKILL)

            global _watchdog_thread
            _watchdog_thread = Thread(target=run, daemon=True)
            _watchdog_thread.start()

        # we rely on 'fork' because we cannot control whether users
        # have an `if __name__ == '__main__'` in their main process.
        fork_context = multiprocessing.get_context("fork")
        pool = ProcessPoolExecutor(
            config.compile_threads, mp_context=fork_context, initializer=init
        )
        # when this pool is created in a subprocess object, the normal exit handler
        # doesn't run, and we need to register our own handler.
        # exitpriority has to be high, because another one of the finalizers will
        # kill the worker thread that sends the shutdown message to the workers...
        multiprocessing.util.Finalize(None, pool.shutdown, exitpriority=sys.maxsize)
        return pool

    @classmethod
    def warm_pool(cls):
        if config.compile_threads <= 1:
            return
        _compile_start()
        pool = cls.process_pool()

        # We have to fork processes for compiler workers, but the more memory and other resources that are loaded, the
        # slower the os.fork time is, quite drastically. It also holds the GIL so we can't put it on another thread.

        # Examples:
        # A simple x + x + x script: 10ms seconds in the middle of the program, 2ms at startup
        # tf_efficientnet_b0 benchmark: 50ms! in the middle of the program , 3ms at startup

        # So we want to start the workers early when it is still cheap, and also to allow the workers to get
        # ready before we have work for them.

        # ProcessPoolExecutor also does not launch the workers until it finds a point when all the workers are idle.
        # But if we waited until then fork time will be long and we will be waiting for the processes to initialize.

        # We force them to start here with some YOLOing of the internal methods.
        if hasattr(pool, "_start_queue_management_thread"):
            pool._start_queue_management_thread()
        else:
            for _ in range(config.compile_threads):
                pool._adjust_process_count()
            pool._start_executor_manager_thread()
        _compile_end()

    @classmethod
    def submit(cls, task):
        if config.compile_threads <= 1:
            return task()
        return cls.pool().submit(task)

    @classmethod
    def map(cls, fn, seq):
        if config.compile_threads <= 1 or len(seq) <= 1:
            return list(map(fn, seq))
        return [t.result() for t in [cls.pool().submit(fn, x) for x in seq]]

    def triton(self, kernel_name, source_code):
        _compile_start()

        if config.compile_threads > 1:
            major, minor = torch.cuda.get_device_capability()
            device = torch.cuda.current_device()
            cc = major * 10 + minor
            future = self.process_pool().submit(
                _worker_compile, kernel_name, source_code, cc, device
            )
            return TritonFuture(kernel_name, source_code, future)
        else:
            return _load_kernel(kernel_name, source_code)

    def cpp(self, source_code):
        def task():
            return CppCodeCache.load(source_code).kernel

        return self.submit(task)

    def wait(self, scope: Dict[str, Any]):
        num_kernels = len(
            [
                value
                for key, value in scope.items()
                if isinstance(value, (Future, TritonFuture))
            ]
        )
        pbar = tqdm(
            total=num_kernels,
            desc="Inductor Compilation",
            disable=config.disable_progress,
            delay=0,
        )
        if config.compile_threads > 1:
            for key, result in scope.items():
                if config.verbose_progress and not isinstance(pbar, _Faketqdm):
                    pbar.set_postfix_str(key)
                if isinstance(result, (Future, TritonFuture)):
                    scope[key] = result.result()
                    pbar.update(1)

        _compile_end()


AsyncCompile.warm_pool()<|MERGE_RESOLUTION|>--- conflicted
+++ resolved
@@ -713,12 +713,6 @@
 
         macros = vec_isa.build_macro()
         if macros:
-<<<<<<< HEAD
-            macros = f"-D{macros}"
-        if aot_mode and config.aot_inductor.abi_compatible:
-            macros += " -DAOT_INDUCTOR_ABI_COMPATIBLE"
-
-=======
             if config.is_fbcode() and vec_isa != invalid_vec_isa:
                 cap = str(vec_isa).upper()
                 macros = " ".join(
@@ -731,7 +725,11 @@
                 )
             else:
                 macros = f"-D{macros}"
->>>>>>> 1f8bd74c
+        if aot_mode and config.aot_inductor.abi_compatible:
+            if macros is None:
+                macros = ""
+            macros += " -D AOT_INDUCTOR_ABI_COMPATIBLE"
+
         if cuda:
             if config.is_fbcode():
                 libs += ["cuda"]
