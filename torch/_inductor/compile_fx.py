--- conflicted
+++ resolved
@@ -28,12 +28,9 @@
 from . import config, metrics
 from .debug import DebugContext
 from .decomposition import select_decomp_table
-<<<<<<< HEAD
-=======
 from .fx_passes.joint_graph import joint_graph_passes
 from .fx_passes.post_grad import post_grad_passes, view_to_reshape
 from .fx_passes.pre_grad import pre_grad_passes
->>>>>>> 41866a2e
 from .graph import GraphLowering
 from .pattern_matcher import clone_graph
 from .utils import get_dtype_size, has_incompatible_cudagraph_ops
@@ -858,13 +855,6 @@
 
     @dynamo_utils.dynamo_timed
     def fw_compiler_base(model: torch.fx.GraphModule, example_inputs, is_inference):
-<<<<<<< HEAD
-        fixed = len(example_inputs) - num_example_inputs
-        # Why convert outplace op to inplace? Inductor can support inplace operations well and for custom
-        # inplace ops which are lowered as ExternKernel, it is beneficial to performance when the inplace
-        # implementation is used if available.
-        model = convert_outplace_to_inplace(model)
-=======
         if is_inference:
             # partition_fn won't be called
             joint_graph_passes(model)
@@ -923,7 +913,6 @@
                 ]
             }
 
->>>>>>> 41866a2e
         return inner_compile(
             model,
             example_inputs,
@@ -953,18 +942,11 @@
     else:
         inference_compiler = functools.partial(fw_compiler_base, is_inference=True)
 
-<<<<<<< HEAD
-    # Save and restore dynamic shapes setting for backwards, as it is
-    # sometimes done as a context manager which won't be set when we
-    # hit backwards compile
-    dynamic_shapes = dynamo_config.dynamic_shapes
-=======
     def partition_fn(graph, joint_inputs, **kwargs):
         joint_graph_passes(graph)
         return min_cut_rematerialization_partition(
             graph, joint_inputs, **kwargs, compiler="inductor"
         )
->>>>>>> 41866a2e
 
     @dynamo_utils.dynamo_timed
     def bw_compiler(model: torch.fx.GraphModule, example_inputs):
@@ -994,9 +976,7 @@
             bw_compiler=bw_compiler,
             inference_compiler=inference_compiler,
             decompositions=decompositions,
-            partition_fn=functools.partial(
-                min_cut_rematerialization_partition, compiler="inductor"
-            ),
+            partition_fn=partition_fn,
             keep_inference_input_mutations=True,
         )(model_, example_inputs_)
 
