from collections import deque
import math
import os
import re
from typing import Dict, List, Set

import torch
from torch.profiler import profile
import torch.utils.benchmark as benchmark
from torch.profiler._utils import index_of_first_match
from torch._C._autograd import (_ProfilerEvent, _ExtraFields_TorchOp,
                                _ExtraFields_Backend, _ExtraFields_Allocation,
                                _ExtraFields_PyCCall, _ExtraFields_PyCall,
                                _EventType)


class Pattern:
    '''
    Base class for all patterns, subclass this class and implement match()
    to define custom patterns.

    In subclass, define description and skip property.
    '''

    def __init__(self, prof: profile, should_benchmark: bool = False):
        self.prof = prof
        self.should_benchmark = should_benchmark
        self.name = "Please specify a name for pattern"
        self.description = "Please specify a description for pattern"
        assert prof.profiler is not None and prof.profiler.kineto_results is not None
        self.event_tree = prof.profiler.kineto_results.experimental_event_tree(
        )
        self.tid_root: Dict[int, List[_ProfilerEvent]] = {}
        for event in self.event_tree:
            self.tid_root.setdefault(event.start_tid, []).append(event)

    @property
    def skip(self):
        return False

    def report(self, event: _ProfilerEvent):
        msg = f"{self.description}\n[Source Code Location] {source_code_location(event)}"
        return msg

    def eventTreeTraversal(self):
        '''
        Traverse the event tree and yield all events.
        Override this method in subclass to customize the traversal.
        '''
        yield from eventTreeDFS(self.event_tree)

    def summary(self, events: List[_ProfilerEvent]):
        default_summary = f"{self.name}: {len(events)} events matched."
        if self.should_benchmark:
            # If benchmark summary is not empty, use it.
            return self.benchmark_summary(events) if hasattr(
                self, 'benchmark') else default_summary
        return default_summary

    def match(self, event: _ProfilerEvent):
        '''
        Return True if the event matches the pattern.
        This method should be overriden in subclass.
        '''
        raise NotImplementedError

    def matched_events(self):
        if self.skip:
            return []
        matched_events = []
        for event in self.eventTreeTraversal():
            if self.match(event):
                matched_events.append(event)
        return matched_events

    def root_of(self, event: _ProfilerEvent):
        while event.parent:
            event = event.parent
        return event

    def siblings_of(self, event: _ProfilerEvent):
        if event.parent:
            children = event.parent.children
        else:
            children = self.tid_root[event.start_tid]
        index = children.index(event)
        return children[:index], children[index + 1:]

    def next_of(self, event: _ProfilerEvent):
        _, next_events = self.siblings_of(event)
        return next_events[0] if next_events else None

    def prev_of(self, event: _ProfilerEvent):
        prev_events, _ = self.siblings_of(event)
        return prev_events[-1] if prev_events else None

    def go_up_until(self, event: _ProfilerEvent, predicate):
        if not event:
            return None
        while event.parent and not predicate(event):
            event = event.parent
        return event

    def benchmark_summary(self, events: List[_ProfilerEvent]):

        def format_time(time_ns: int):
            unit_lst = ["ns", "us", "ms", "s"]
            for unit in unit_lst:
                if time_ns < 1000:
                    return f"{time_ns:.2f} {unit}"
                time_ns //= 1000

        assert hasattr(self, 'benchmark'), 'Please implement benchmark()'
        shapes_factor_map = self.benchmark(events)  # type: ignore[attr-defined]
        original_time = sum(event.duration_time_ns for event in events)
        new_time = sum(shapes_factor_map[input_shapes(event)] *
                       event.duration_time_ns for event in events)
        return (
            f"{self.name}: {len(events)} events matched. "
            f"Total Estimated Speedup: {format_time(original_time - new_time)} ({round(original_time/new_time, 2)}X)"
        )


# Patterns


class NamePattern(Pattern):

    def __init__(self,
                 prof: profile,
                 name: str,
                 should_benchmark: bool = False):
        super().__init__(prof, should_benchmark)
        self.description = f"Matched Name Event: {name}"
        self.name = name

    def match(self, event: _ProfilerEvent):
        return re.search(self.name, event.name()) is not None


class ExtraCUDACopyPattern(Pattern):
    '''
    This pattern identifies if we creates a constant tensor on CPU and immediately moves it to GPU.
    example: torch.zeros((100, 100)).to("cuda")

    Pattern:
    build-in method                 |build-in method
        ...                         |    aten::to
            aten::fill_/aten::zero_ |        aten::_to_copy

    Algorithm:
    We start at node aten::to, go parent events' previous events,
    and check if we have a aten::fill_/aten::zero_ as we keep going down the tree.
    We always select the last child in the children list when we go down the tree.
    If at any step we failed, it is not a match.
    '''

    def __init__(self, prof: profile, should_benchmark: bool = False):
        super().__init__(prof, should_benchmark)
        self.name = "Extra CUDA Copy Pattern"
        self.description = "Filled a CPU tensor and immediately moved it to GPU. Please initalize it on GPU."
        self.init_ops = {
            "aten::fill_", "aten::zero_", "aten::normal_", "aten::uniform_"
        }

    @property
    def skip(self):
        return not self.prof.with_stack or not self.prof.record_shapes

    def match(self, event):
        # TODO: We should also check tensor identities
        if event.name() != "aten::to":
            return False
        # Up one level
        event = event.parent
        if event is None:
            return False
        # Check if we have a aten::fill_ in previous leaf
        event = self.prev_of(event)
        if event is None:
            return False
        while event.children:
            event = event.children[-1]
            # aten::zero_ is a special optimzation case where fill_ is not called
            if event.name() in self.init_ops:
                return True
        return event.name() in self.init_ops
        # TODO: Check if tensor is reused

    def benchmark(self, events: List[_ProfilerEvent]):
        shapes_factor_map = {input_shapes(event): 0.0 for event in events}
        for shape in shapes_factor_map:
            size = shape[0]
            to_timer = benchmark.Timer(stmt='torch.ones(size).to("cuda")',
                                       globals={'size': size})
            de_timer = benchmark.Timer(stmt='torch.ones(size, device="cuda")',
                                       globals={'size': size})
            to_time = to_timer.timeit(10).mean
            de_time = de_timer.timeit(10).mean
            shapes_factor_map[shape] = de_time / to_time
        return shapes_factor_map


class ForLoopIndexingPattern(Pattern):
    '''
    This pattern identifies if we use a for loop to index a tensor that
    can be vectorized.
    example:
    tensor = torch.empty((100, 100))
    for i in range(100):
        tensor[i] = i

    Pattern:
    aten::select | ... | aten::select | ... (Repeat)

    Algorithm:
    We start at node aten::select, and we check if we can find this alternating patterns.
    We also keep a dictionary to avoid duplicate match in the for loop.
    '''

    def __init__(self, prof: profile, should_benchmark: bool = False):
        super().__init__(prof, should_benchmark)
        self.name = "For Loop Indexing Pattern"
        self.description = "For loop indexing detected. Vectorization recommended."
        self.visited: Set[int] = set()

    def eventTreeTraversal(self):
        '''
        We need to use BFS traversal order to avoid duplicate match.
        '''
        yield from eventTreeBFS(self.event_tree)

    def match(self, event: _ProfilerEvent):
        if event.name() != "aten::select":
            return False
        if event.id in self.visited:
            return False
        repeat_count = 1
        _, next = self.siblings_of(event)
        if len(next) <= 1:
            return False

        # Custom event list matching
        def same_ops(list1, list2):
            if len(list1) != len(list2):
                return False
            for op1, op2 in zip(list1, list2):
                if op1.name() != op2.name():
                    return False
            return True

        # Record the ops between two aten::select
        next_select_idx = index_of_first_match(
            next, lambda e: e.name() == "aten::select")
        if next_select_idx is None:
            return False
        indexing_ops = [event] + next[:next_select_idx]
        next = next[len(indexing_ops) - 1:]
        for i in range(0, len(next), len(indexing_ops)):
            if same_ops(indexing_ops, next[i:i + len(indexing_ops)]):
                repeat_count += 1
                self.visited.add(next[i].id)
            else:
                break
        return repeat_count >= 10


class FP32MatMulPattern(Pattern):

    def __init__(self, prof: profile, should_benchmark: bool = False):
        super().__init__(prof, should_benchmark)
        self.name = "FP32 MatMul Pattern"
        self.description = (
            "You are currently using GPU that supports TF32. "
            "Please enable TF32 by setting 'torch.backends.cuda.matmul.allow_tf32 = True'"
        )

    @property
    def skip(self):
        # Anything less than sm_80 is not Ampere which doesn't support TF32
        has_tf32 = all(
            int(arch[3:]) >= 80 for arch in torch.cuda.get_arch_list())
        return has_tf32 is False or super().skip or not self.prof.record_shapes

    def match(self, event: _ProfilerEvent):
        # If we saw this pattern once, we don't need to match it again
        if event_type(event) != _EventType.TorchOp:
            return False
        assert isinstance(event.extra_fields, _ExtraFields_TorchOp)
        if event.name() == "aten::mm":
            if event.extra_fields.allow_tf32_cublas is False:
                return True
        return False

    def report(self, event: _ProfilerEvent):
        return self.description

    def benchmark(self, events: List[_ProfilerEvent]):
        shapes_factor_map = {input_shapes(event): 0.0 for event in events}
        for shape in shapes_factor_map:
            matrixA = torch.randn(shape[0], device="cuda", dtype=torch.float32)
            matrixB = torch.randn(shape[1], device="cuda", dtype=torch.float32)
            fp32_timer = benchmark.Timer(stmt='torch.mm(matrixA, matrixB)',
                                         globals={
                                             "matrixA": matrixA,
                                             "matrixB": matrixB
                                         })
            tf32_timer = benchmark.Timer(
                stmt='torch.mm(matrixA, matrixB)',
                setup='torch.backends.cuda.matmul.allow_tf32 = True',
                globals={
                    "matrixA": matrixA,
                    "matrixB": matrixB
                })
            torch.backends.cuda.matmul.allow_tf32 = False
            fp32_time = fp32_timer.timeit(10).mean
            tf32_time = tf32_timer.timeit(10).mean
            shapes_factor_map[shape] = tf32_time / fp32_time
        return shapes_factor_map


class OptimizerSingleTensorPattern(Pattern):
    '''
    This pattern identifies if we are using the single-tensor version of an optimizer.
    example:
    optimizer = torch.optim.SGD(model.parameters(), lr=0.1)
    By adding foreach=True to enable multi-tensor optimizer, we can gain speedup when
    the kernels are relatively small.

    Pattern:
    XXXXX: _single_tenser_<OPTIMIZER_NAME>

    Algorithm:
    String match
    '''

    def __init__(self, prof: profile, should_benchmark: bool = False):
        super().__init__(prof, should_benchmark)
        self.name = "Optimizer Single Tensor Pattern"
        self.optimizers_with_foreach = ["adam", "sgd", "adamw"]
        self.description = (
            "Deteced optimizer running with single tensor implementation. "
            "Please enable multi tensor implementation by passing 'foreach=True' into optimizer."
        )

    def match(self, event: _ProfilerEvent):
        for optimizer in self.optimizers_with_foreach:
            if event.name().endswith(f"_single_tensor_{optimizer}"):
                return True
        return False


class SynchronizedDataLoaderPattern(Pattern):
    '''
    This pattern identifies if we are using num_workers=0 in DataLoader.
    example:
    torch.utils.data.DataLoader(dataset, batch_size=batch_size)
    Add num_workers=N to the arguments. N depends on system configuration.

    Pattern:
    dataloader.py(...): __iter__
        dataloader.py(...): _get_iterator
            NOT dataloader.py(...): check_worker_number_rationality

    Algorithm:
    If we don't see check_worker_number_rationality call in the dataloader __iter__,
    It is not an asynchronous dataloader.

    '''

    def __init__(self, prof: profile, should_benchmark: bool = False):
        super().__init__(prof, should_benchmark)
        self.name = "Synchronized DataLoader Pattern"
        self.description = (
            "Detected DataLoader running with synchronized implementation. "
            "Please enable asynchronous dataloading by setting num_workers > 0 when initializing DataLoader."
        )

    def match(self, event: _ProfilerEvent):
        def is_dataloader_function(name: str, function_name: str):
            return name.startswith(os.path.join("torch", "utils", "data", "dataloader.py")) and name.endswith(function_name)
        if not is_dataloader_function(event.name(), "__iter__"):
            return False
        if not event.children:
            return False
        event = event.children[0]
        if not is_dataloader_function(event.name(), "_get_iterator"):
            return False
        if not event.children:
            return False
        event = event.children[0]
        return not is_dataloader_function(event.name(), "check_worker_number_rationality")
        # TODO: We should also check if the loader is bottleneck.


class GradNotSetToNonePattern(Pattern):
    '''
    This pattern identifies if we are not setting grad to None in zero_grad.
    example:
    optimizer.zero_grad()
    By setting set_to_none=True, we can gain speedup

    Pattern:
    XXXXX: _zero_grad
        NOT aten::zeros
            aten::zero_

    # aten::zero_ is called on each parameter in the model.
    # We also want to make sure it is not called by aten::zeros.

    Algorithm:
    String match
    '''

    def __init__(self, prof: profile, should_benchmark: bool = False):
        super().__init__(prof, should_benchmark)
        self.name = "Gradient Set To Zero Instead of None Pattern"
        self.description = (
            "Detected gradient set to zero instead of None. "
            "Please add 'set_to_none=True' when calling zero_grad().")

    def match(self, event: _ProfilerEvent):
        if not event.name().endswith(": zero_grad"):
            return False
        if not event.children:
            return False

        for sub_event in eventTreeDFS(event.children):
            if sub_event.name(
            ) == "aten::zero_" and sub_event.parent.name() != "aten::zeros":
                return True
        # TODO: We should also check if the optimizer's numerical behavior will change.
        return False


<<<<<<< HEAD
class Conv2dBiasFollowedByBatchNorm2dPattern(Pattern):
    '''
    This pattern identifies if we are enabling bias in Conv2d which is followed by BatchNorm2d.
    Bias doesn't do anything when followed by batchnorm.

    Pattern:
    nn.Module: Conv2d            | nn.Module: BatchNorm2d
        ...
            aten::_convolution
                ... | aten::add_
    # This pattern only works when using CUDA

    Algorithm:
    String match
    '''

    def __init__(self, prof: profile, should_benchmark: bool = False):
        super().__init__(prof, should_benchmark)
        self.name = "Enabling Bias in Conv2d Followed By BatchNorm Pattern"
        self.description = "Detected bias enabled in Conv2d that is followed by BatchNorm2d. Please set 'bias=False' in Conv2d."

    def match(self, event: _ProfilerEvent):
        if event.name() != "aten::_convolution":
            return False
        if not event.children:
            return False
        event = event.children[-1]
        if event.name() != "aten::add_":
            return False
        # This means bias=True
        event = self.go_up_until(
            event, lambda e: e.name().startswith("nn.Module: Conv2d"))
        if not event:
            return False
        event = self.next_of(event)
        if not event:
            return False
        return event.name().startswith("nn.Module: BatchNorm2d")


class MatMulDimInFP16Pattern(Pattern):

    def __init__(self, prof: profile, should_benchmark: bool = False):
        super().__init__(prof, should_benchmark)
        self.name = "Matrix Multiplication Dimension Not Aligned Pattern"
        self.description = "Detected matmul with dimension not aligned. Please use matmul with aligned dimension."

    @property
    def skip(self):
        return not self.prof.with_stack or not self.prof.record_shapes

    def match(self, event: _ProfilerEvent):

        def mutiple_of(shapes, multiple):
            return all(dim % multiple == 0 for shape in shapes
                       for dim in shape[-2:])

        if event.name() != "aten::mm" and event.name() != "aten::bmm":
            return False
        if not input_dtypes(event):
            return False
        arg_dtype = input_dtypes(event)[0]
        if (arg_dtype == "c10::BFloat16" or arg_dtype
                == "c10::Half") and not mutiple_of(input_shapes(event), 8):
            return True
        return False

    def benchmark(self, events: List[_ProfilerEvent]):

        def closest_multiple(shapes, multiple):
            return [multiple * math.ceil(shape / multiple) for shape in shapes]

        shapes_factor_map = {input_shapes(event): 0.0 for event in events}
        for shape in shapes_factor_map:
            matrixA = torch.randn(shape[0], device="cuda", dtype=torch.float16)
            matrixB = torch.randn(shape[1], device="cuda", dtype=torch.float16)
            not_aligned_dim_timer = benchmark.Timer(
                stmt='torch.mm(matrixA, matrixB)',
                globals={
                    "matrixA": matrixA,
                    "matrixB": matrixB
                })
            matrixA = torch.randn(closest_multiple(shape[0], 8),
                                  device="cuda",
                                  dtype=torch.float16)
            matrixB = torch.randn(closest_multiple(shape[1], 8),
                                  device="cuda",
                                  dtype=torch.float16)
            aligned_dim_timer = benchmark.Timer(
                stmt='torch.mm(matrixA, matrixB)',
                globals={
                    "matrixA": matrixA,
                    "matrixB": matrixB
                })
            not_aligned_dim_time = not_aligned_dim_timer.timeit(10).mean
            aligned_dim_time = aligned_dim_timer.timeit(10).mean
            shapes_factor_map[shape] = aligned_dim_time / not_aligned_dim_time
        return shapes_factor_map


=======
>>>>>>> 8707aabe
def source_code_location(event: _ProfilerEvent):
    while event:
        if event_type(event) == _EventType.PyCall or event_type(
                event) == _EventType.PyCCall:
            assert isinstance(event.extra_fields,
                              _ExtraFields_PyCall) or isinstance(
                                  event.extra_fields, _ExtraFields_PyCCall)
            if not event.extra_fields.caller.file_name.startswith("torch" + os.sep):
                return f"{event.extra_fields.caller.file_name}:{event.extra_fields.caller.line_number}"
        event = event.parent
    return "No source code location found"


def input_shapes(event: _ProfilerEvent):
    assert isinstance(event.extra_fields, _ExtraFields_TorchOp)
    return tuple([tuple(shape) for shape in event.extra_fields.inputs.shapes])


<<<<<<< HEAD
def input_dtypes(event: _ProfilerEvent):
    assert isinstance(event.extra_fields, _ExtraFields_TorchOp)
    return tuple(t for t in event.extra_fields.inputs.dtypes)


=======
>>>>>>> 8707aabe
def eventTreeDFS(event_tree: List[_ProfilerEvent]):
    '''
    Standard DFS traversal of the event tree.
    '''
    stack = deque(event_tree)
    while stack:
        curr_event = stack.pop()
        yield curr_event
        for child_event in curr_event.children:
            stack.append(child_event)


def eventTreeBFS(event_tree: List[_ProfilerEvent]):
    '''
    Standard BFS traversal of the event tree.
    '''
    stack = deque(event_tree)
    while stack:
        curr_event = stack.popleft()
        yield curr_event
        for child_event in curr_event.children:
            stack.append(child_event)


<<<<<<< HEAD
def report_all_anti_patterns(prof, should_benchmark: bool = False, json_report_dir: str = None):
=======
def report_all_anti_patterns(prof, should_benchmark: bool = False):
>>>>>>> 8707aabe
    anti_patterns = [
        ExtraCUDACopyPattern(prof, should_benchmark),
        ForLoopIndexingPattern(prof, should_benchmark),
        FP32MatMulPattern(prof, should_benchmark),
        OptimizerSingleTensorPattern(prof, should_benchmark),
        SynchronizedDataLoaderPattern(prof, should_benchmark),
<<<<<<< HEAD
        GradNotSetToNonePattern(prof, should_benchmark),
        Conv2dBiasFollowedByBatchNorm2dPattern(prof, should_benchmark),
        MatMulDimInFP16Pattern(prof, should_benchmark)
=======
        GradNotSetToNonePattern(prof, should_benchmark)
>>>>>>> 8707aabe
    ]
    reported = set()
    summaries = []
    message_list = [f"{'-'*40}TorchTidy Report{'-'*40}"]
    message_list.append("Matched Events:")

    for anti_pattern in anti_patterns:
        matched_events = anti_pattern.matched_events()
        if not matched_events:
            continue
        summaries.append(anti_pattern.summary(matched_events))
        for event in matched_events:
            report_msg = anti_pattern.report(event)
            if report_msg not in reported:
                message_list.append(report_msg)
                reported.add(report_msg)

    message_list.append("Summary:")
    message_list += summaries
    message_list.append(f"{'-'*40}TorchTidy Report{'-'*40}")
    print("\n".join(message_list))


def event_type(event: _ProfilerEvent):
    if isinstance(event.extra_fields, _ExtraFields_TorchOp):
        return _EventType.TorchOp
    elif isinstance(event.extra_fields, _ExtraFields_Backend):
        return _EventType.Backend
    elif isinstance(event.extra_fields, _ExtraFields_Allocation):
        return _EventType.Allocation
    elif isinstance(event.extra_fields, _ExtraFields_PyCall):
        return _EventType.PyCall
    elif isinstance(event.extra_fields, _ExtraFields_PyCCall):
        return _EventType.PyCCall
    else:
        raise Exception("Unknown event type")<|MERGE_RESOLUTION|>--- conflicted
+++ resolved
@@ -53,7 +53,7 @@
         default_summary = f"{self.name}: {len(events)} events matched."
         if self.should_benchmark:
             # If benchmark summary is not empty, use it.
-            return self.benchmark_summary(events) if hasattr(
+            return self.benchmark_summary(events) if hasattr(  # type: ignore[attr-defined]
                 self, 'benchmark') else default_summary
         return default_summary
 
@@ -100,25 +100,6 @@
         while event.parent and not predicate(event):
             event = event.parent
         return event
-
-    def benchmark_summary(self, events: List[_ProfilerEvent]):
-
-        def format_time(time_ns: int):
-            unit_lst = ["ns", "us", "ms", "s"]
-            for unit in unit_lst:
-                if time_ns < 1000:
-                    return f"{time_ns:.2f} {unit}"
-                time_ns //= 1000
-
-        assert hasattr(self, 'benchmark'), 'Please implement benchmark()'
-        shapes_factor_map = self.benchmark(events)  # type: ignore[attr-defined]
-        original_time = sum(event.duration_time_ns for event in events)
-        new_time = sum(shapes_factor_map[input_shapes(event)] *
-                       event.duration_time_ns for event in events)
-        return (
-            f"{self.name}: {len(events)} events matched. "
-            f"Total Estimated Speedup: {format_time(original_time - new_time)} ({round(original_time/new_time, 2)}X)"
-        )
 
 
 # Patterns
@@ -433,19 +414,16 @@
         return False
 
 
-<<<<<<< HEAD
 class Conv2dBiasFollowedByBatchNorm2dPattern(Pattern):
     '''
     This pattern identifies if we are enabling bias in Conv2d which is followed by BatchNorm2d.
     Bias doesn't do anything when followed by batchnorm.
-
     Pattern:
     nn.Module: Conv2d            | nn.Module: BatchNorm2d
         ...
             aten::_convolution
                 ... | aten::add_
     # This pattern only works when using CUDA
-
     Algorithm:
     String match
     '''
@@ -534,8 +512,6 @@
         return shapes_factor_map
 
 
-=======
->>>>>>> 8707aabe
 def source_code_location(event: _ProfilerEvent):
     while event:
         if event_type(event) == _EventType.PyCall or event_type(
@@ -554,14 +530,11 @@
     return tuple([tuple(shape) for shape in event.extra_fields.inputs.shapes])
 
 
-<<<<<<< HEAD
 def input_dtypes(event: _ProfilerEvent):
     assert isinstance(event.extra_fields, _ExtraFields_TorchOp)
     return tuple(t for t in event.extra_fields.inputs.dtypes)
 
 
-=======
->>>>>>> 8707aabe
 def eventTreeDFS(event_tree: List[_ProfilerEvent]):
     '''
     Standard DFS traversal of the event tree.
@@ -586,24 +559,14 @@
             stack.append(child_event)
 
 
-<<<<<<< HEAD
 def report_all_anti_patterns(prof, should_benchmark: bool = False, json_report_dir: str = None):
-=======
-def report_all_anti_patterns(prof, should_benchmark: bool = False):
->>>>>>> 8707aabe
     anti_patterns = [
         ExtraCUDACopyPattern(prof, should_benchmark),
         ForLoopIndexingPattern(prof, should_benchmark),
         FP32MatMulPattern(prof, should_benchmark),
         OptimizerSingleTensorPattern(prof, should_benchmark),
         SynchronizedDataLoaderPattern(prof, should_benchmark),
-<<<<<<< HEAD
-        GradNotSetToNonePattern(prof, should_benchmark),
-        Conv2dBiasFollowedByBatchNorm2dPattern(prof, should_benchmark),
-        MatMulDimInFP16Pattern(prof, should_benchmark)
-=======
         GradNotSetToNonePattern(prof, should_benchmark)
->>>>>>> 8707aabe
     ]
     reported = set()
     summaries = []
