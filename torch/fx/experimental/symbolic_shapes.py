--- conflicted
+++ resolved
@@ -2012,14 +2012,6 @@
 
 
 TLS = threading.local()
-
-
-    def getarg(self, *, index: int, key: str) -> Any:
-        if self.args is not None and index < len(self.args):
-            return self.args[index]
-        elif self.kwargs is not None and key in self.kwargs:
-            return self.kwargs[key]
-        return None
 
 
 class ShapeEnv:
@@ -3892,168 +3884,4 @@
 
 # WARNING: This is legacy, DO NOT USE
 def _is_dim_dynamic(t, d):
-<<<<<<< HEAD
-    return hasattr(t, "_dynamo_dynamic_indices") and d in t._dynamo_dynamic_indices
-
-# Replays the ShapeEnvEvents list.
-# It assumes the first event is the constructor call.
-#
-# fn: transforms an old FX node into one corresponding to the newly created ShapeEnv.
-def replay_shape_env_events(events: List[ShapeEnvEvent]) -> ShapeEnv:
-    constructor_event = events[0]
-    assert constructor_event.f == ShapeEnv
-
-    # Constructs the new ShapeEnv.
-    shape_env = constructor_event.run()
-
-    for event in events[1:]:
-        try:
-            # Actually replays each event.
-            # We need to call create_mapping_fn every time, since the node list might
-            # change after each event is replayed.
-            event.run(shape_env)
-        except Exception as e:
-            raise RuntimeError(f"failed when running event: {event}") from e
-
-    return shape_env
-
-# FakeTensor metadata.
-# This is to be used in place of FakeTensor placeholders when calling
-# ShapeEnv.produce_guards.
-@dataclass
-class FakeTensorMeta:
-    tensor_size: Tuple[Union[int, SymInt], ...]
-    tensor_stride: Tuple[Union[int, SymInt], ...]
-    tensor_storage_offset: Union[int, SymInt]
-
-    def size(self) -> Tuple[Union[int, SymInt], ...]:
-        return self.tensor_size
-
-    def stride(self) -> Tuple[Union[int, SymInt], ...]:
-        return self.tensor_stride
-
-    def storage_offset(self) -> Union[int, SymInt]:
-        return self.tensor_storage_offset
-
-    def dim(self) -> int:
-        return len(self.tensor_size)
-
-    @staticmethod
-    def from_fake(fake) -> "FakeTensorMeta":
-        return FakeTensorMeta(fake.size(), fake.stride(), fake.storage_offset())
-
-# Translation validation bisection.
-#
-# Bisect into the torch._assert nodes recorded in the shape_env FX graph, and raise
-# the earliest ValidationException.
-#
-# As guards are added by ShapeEnv.evaluate_expr calls, some simplification errors
-# might be silently happening. This function tries to nail down exactly at which
-# point things went wrong from a validation perspective.
-def bisect(shape_env: ShapeEnv):
-    from torch.fx.experimental.validator import ValidationException, BisectValidationException
-
-    events = shape_env.events
-
-    # Retrieves the ShapeEnvEvent associated with node.
-    def get_node_event(node: torch.fx.Node) -> ShapeEnvEvent:
-        assert "event" in node.meta
-        return events[node.meta["event"]]
-
-    # Creates a new instance of fake, but updating every symbolic value's ShapeEnv
-    # reference to the one given as argument.
-    #
-    # This is needed so as not to simplify a symbolic expression using a ShapeEnv
-    # "from the future", where it may have a different set of replacements.
-    def new_with_shape_env(shape_env: ShapeEnv, fake) -> Any:
-        if isinstance(fake, int):
-            return fake
-        if isinstance(fake, SymInt):
-            return SymInt(fake.node.with_shape_env(shape_env))
-        assert isinstance(fake, FakeTensorMeta)
-        return FakeTensorMeta(
-            tuple(new_with_shape_env(shape_env, s) for s in fake.size()),
-            tuple(new_with_shape_env(shape_env, s) for s in fake.stride()),
-            new_with_shape_env(shape_env, fake.storage_offset()),
-        )
-
-    # Checks whether the given shape_env fails when produce_guards is called.
-    def check_shapeenv_fails(shape_env: ShapeEnv, tracked_fakes: Optional[List[Any]]) -> Optional[ValidationException]:
-        assert tracked_fakes is not None
-        try:
-            # This produce_guards call is a best-effort replication, since we
-            # don't populate EqualityConstraint list. Reason: we would also have
-            # to save OutputGraph.tracked_fakes_id_to_source.
-            shape_env.produce_guards(
-                [new_with_shape_env(shape_env, a.fake) for a in tracked_fakes],
-                [a.source for a in tracked_fakes],
-                constraint_inputs=[a.constraint_dims for a in tracked_fakes],
-            )
-        except ValidationException as e:
-            return e
-
-    # Checks whether the ShapeEnv reconstructed by replaying the events until
-    # node is created fails when produce_guards is called.
-    def check_node_fails(node: torch.fx.Node) -> Optional[ValidationException]:
-        number = node.meta["event"]
-        # Reconstruct shape_env until the event at event_number.
-        shape_env = replay_shape_env_events(events[:number + 1])
-        shape_env.graph.lint()
-        return check_shapeenv_fails(shape_env, events[number].tracked_fakes)
-
-    last_exception = check_shapeenv_fails(shape_env, shape_env.snapshot_tracked_fakes())
-
-    if not last_exception:
-        # We don't actually fail due to a produce_guards call.
-        # Stop and don't bisect.
-        return
-
-    if not shape_env.should_record_events or torch._dynamo.config.translation_validation_no_bisect:
-        # Bisection is off.
-        # Return the last ValidationException we got.
-        raise last_exception
-
-    # Cache the raised exception (if any) at each bisection point.
-    exception = {}
-
-    # Bisection happens on the assertion nodes of the recorded FX graph for
-    # dynamic shapes.
-    assert_nodes = [node for node in shape_env.graph.nodes if node.target == torch._assert]
-
-    # Preparing the indices for binary search.
-    left, mid, right = 0, 0, len(assert_nodes) - 1
-
-    while left < right:
-        mid = (left + right) // 2
-
-        node = assert_nodes[mid]
-        log.debug("bisecting at %s: %s", mid, get_node_event(node))
-
-        # Check whether the new shape_env raises a ValidationException or not.
-        exception[mid] = check_node_fails(node)
-
-        if exception[mid]:
-            right = mid
-        else:
-            left = mid + 1
-
-    assert left in exception and isinstance(exception[left], ValidationException)
-
-    node = assert_nodes[left]
-    event = get_node_event(node)
-
-    if event.is_evaluate_expr():
-        failed_action = "evaluating"
-    else:
-        assert event.is_defer_runtime_assert(), f"unexpected event type: {event}"
-        failed_action = "adding runtime assert"
-
-    raise BisectValidationException(
-        exception[left],
-        expr=event.getarg(index=1, key="orig_expr"),
-        failed_action=failed_action,
-        traced_node=node.meta["node"],
-    )
-=======
-    return hasattr(t, "_dynamo_dynamic_indices") and d in t._dynamo_dynamic_indices
->>>>>>> c19a9320
+    return hasattr(t, "_dynamo_dynamic_indices") and d in t._dynamo_dynamic_indices