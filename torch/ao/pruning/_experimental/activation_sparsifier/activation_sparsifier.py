from typing import Any, Dict, List, Optional
import torch
from collections import defaultdict
from torch import nn
import copy
from ...sparsifier.utils import fqn_to_module, module_to_fqn
import warnings

__all__ = ['ActivationSparsifier']


class ActivationSparsifier:
    r"""
    The Activation sparsifier class aims to sparsify/prune activations in a neural
    network. The idea is to attach the sparsifier to a layer (or layers) and it
    zeroes out the activations based on the mask_fn (or sparsification function)
    input by the user.
    The mask_fn is applied once all the inputs are aggregated and reduced i.e.
    mask = mask_fn(reduce_fn(aggregate_fn(activations)))

    Note::
        The sparsification mask is computed on the input **before it goes through the attached layer**.

    Args:
        model (nn.Module):
            The model whose layers will be sparsified. The layers that needs to be
            sparsified should be added separately using the register_layer() function
        aggregate_fn (Optional, Callable):
            default aggregate_fn that is used if not specified while registering the layer.
            specifies how inputs should be aggregated over time.
            The aggregate_fn should usually take 2 torch tensors and return the aggregated tensor.
            Example
                def add_agg_fn(tensor1, tensor2):  return tensor1 + tensor2
                reduce_fn (Optional, Callable):
                    default reduce_fn that is used if not specified while registering the layer.
                    reduce_fn will be called on the aggregated tensor i.e. the tensor obtained after
                    calling agg_fn() on all inputs.
                    Example
                def mean_reduce_fn(agg_tensor):    return agg_tensor.mean(dim=0)
                mask_fn (Optional, Callable):
                    default mask_fn that is used to create the sparsification mask using the tensor obtained after
                    calling the reduce_fn(). This is used by default if a custom one is passed in the
                    register_layer().
                    Note that the mask_fn() definition should contain the sparse arguments that is passed in sparse_config
                    arguments.
                features (Optional, list):
                    default selected features to sparsify.
                    If this is non-empty, then the mask_fn will be applied for each feature of the input.
                    For example,
                mask = [mask_fn(reduce_fn(aggregated_fn(input[feature])) for feature in features]
                feature_dim (Optional, int):
                    default dimension of input features. Again, features along this dim will be chosen
                    for sparsification.
                sparse_config (Dict):
                    Default configuration for the mask_fn. This config will be passed
                    with the mask_fn()

    Example:
        >>> # xdoctest: +SKIP
        >>> model = SomeModel()
        >>> act_sparsifier = ActivationSparsifier(...)  # init activation sparsifier
        >>> # Initialize aggregate_fn
        >>> def agg_fn(x, y):
        >>>     return x + y
        >>>
        >>> # Initialize reduce_fn
        >>> def reduce_fn(x):
        >>>     return torch.mean(x, dim=0)
        >>>
        >>> # Initialize mask_fn
        >>> def mask_fn(data):
        >>>     return torch.eye(data.shape).to(data.device)
        >>>
        >>>
        >>> act_sparsifier.register_layer(model.some_layer, aggregate_fn=agg_fn, reduce_fn=reduce_fn, mask_fn=mask_fn)
        >>>
        >>> # start training process
        >>> for _ in [...]:
        >>>     # epoch starts
        >>>         # model.forward(), compute_loss() and model.backwards()
        >>>     # epoch ends
        >>>     act_sparsifier.step()
        >>> # end training process
        >>> sparsifier.squash_mask()
    """
    def __init__(self, model: nn.Module, aggregate_fn=None, reduce_fn=None, mask_fn=None,
                 features=None, feature_dim=None, **sparse_config):
        self.model = model
        self.defaults: Dict[str, Any] = defaultdict()
        self.defaults['sparse_config'] = sparse_config

        # functions
        self.defaults['aggregate_fn'] = aggregate_fn
        self.defaults['reduce_fn'] = reduce_fn
        self.defaults['mask_fn'] = mask_fn

        # default feature and feature_dim
        self.defaults['features'] = features
        self.defaults['feature_dim'] = feature_dim

        self.data_groups: Dict[str, Dict] = defaultdict(dict)  # contains all relevant info w.r.t each registered layer

        self.state: Dict[str, Any] = defaultdict(dict)  # layer name -> mask

    @staticmethod
    def _safe_rail_checks(args):
        """Makes sure that some of the functions and attributes are not passed incorrectly
        """

        # if features are not None, then feature_dim must not be None
        features, feature_dim = args['features'], args['feature_dim']
        if features is not None:
            assert feature_dim is not None, "need feature dim to select features"

        # all the *_fns should be callable
        fn_keys = ['aggregate_fn', 'reduce_fn', 'mask_fn']
        for key in fn_keys:
            fn = args[key]
            assert callable(fn), 'function should be callable'

    def _aggregate_hook(self, name):
        """Returns hook that computes aggregate of activations passing through.
        """

        # gather some data
        feature_dim = self.data_groups[name]['feature_dim']
        features = self.data_groups[name]['features']
        agg_fn = self.data_groups[name]['aggregate_fn']

        def hook(module, input) -> None:
            input_data = input[0]

            data = self.data_groups[name].get('data')  # aggregated data
            if features is None:
                # no features associated, data should not be a list
                if data is None:
                    data = torch.zeros_like(input_data)
                    self.state[name]['mask'] = torch.ones_like(input_data)
                out_data = agg_fn(data, input_data)
            else:
                # data should be a list [aggregated over each feature only]
                if data is None:
                    out_data = [0 for _ in range(0, len(features))]  # create one incase of 1st forward
                    self.state[name]['mask'] = [0 for _ in range(0, len(features))]
                else:
                    out_data = data  # a list

                # compute aggregate over each feature
                for feature_idx in range(len(features)):
                    # each feature is either a list or scalar, convert it to torch tensor
                    feature_tensor = torch.Tensor([features[feature_idx]]).long().to(input_data.device)
                    data_feature = torch.index_select(input_data, feature_dim, feature_tensor)
                    if data is None:
                        curr_data = torch.zeros_like(data_feature)
                        self.state[name]['mask'][feature_idx] = torch.ones_like(data_feature)
                    else:
                        curr_data = data[feature_idx]
                    out_data[feature_idx] = agg_fn(curr_data, data_feature)
            self.data_groups[name]['data'] = out_data
        return hook

    def register_layer(self, layer: nn.Module, aggregate_fn=None, reduce_fn=None,
                       mask_fn=None, features=None, feature_dim=None, **sparse_config):
        r"""
        Registers a layer for sparsification. The layer should be part of self.model.
        Specifically, registers a pre-forward hook to the layer. The hook will apply the aggregate_fn
        and store the aggregated activations that is input over each step.

        Note::
            - There is no need to pass in the name of the layer as it is automatically computed as per
              the fqn convention.

            - All the functions (fn) passed as argument will be called at a dim, feature level.
        """
        name = module_to_fqn(self.model, layer)
        assert name is not None, "layer not found in the model"  # satisfy mypy

        if name in self.data_groups:  # unregister layer if already present
            warnings.warn("layer already attached to the sparsifier, "
                          "deregistering the layer and registering with new config",
<<<<<<< HEAD
                          stacklevel=2)
=======
                          stacklevel=TO_BE_DETERMINED)
>>>>>>> fff02e67
            self.unregister_layer(name=name)

        local_args = copy.deepcopy(self.defaults)
        update_dict = {
            'aggregate_fn': aggregate_fn,
            'reduce_fn': reduce_fn,
            'mask_fn': mask_fn,
            'features': features,
            'feature_dim': feature_dim,
            'layer': layer
        }
        local_args.update((arg, val) for arg, val in update_dict.items() if val is not None)
        local_args['sparse_config'].update(sparse_config)

        self._safe_rail_checks(local_args)

        self.data_groups[name] = local_args
        agg_hook = layer.register_forward_pre_hook(self._aggregate_hook(name=name))

        self.state[name]['mask'] = None  # mask will be created when model forward is called.

        # attach agg hook
        self.data_groups[name]['hook'] = agg_hook

        # for serialization purposes, we know whether aggregate_hook is attached
        # or sparsify_hook()
        self.data_groups[name]['hook_state'] = "aggregate"  # aggregate hook is attached

    def get_mask(self, name: Optional[str] = None, layer: Optional[nn.Module] = None):
        """
        Returns mask associated to the layer.

        The mask is
            - a torch tensor is features for that layer is None.
            - a list of torch tensors for each feature, otherwise

        Note::
            The shape of the mask is unknown until model.forward() is applied.
            Hence, if get_mask() is called before model.forward(), an
            error will be raised.
        """
        assert name is not None or layer is not None, "Need at least name or layer obj to retrieve mask"

        if name is None:
            assert layer is not None
            name = module_to_fqn(self.model, layer)
            assert name is not None, "layer not found in the specified model"

        if name not in self.state:
            raise ValueError("Error: layer with the given name not found")

        mask = self.state[name].get('mask', None)

        if mask is None:
            raise ValueError("Error: shape unknown, call layer() routine at least once to infer mask")
        return mask

    def unregister_layer(self, name):
        """Detaches the sparsifier from the layer
        """

        # detach any hooks attached
        self.data_groups[name]['hook'].remove()

        # pop from the state dict
        self.state.pop(name)

        # pop from the data groups
        self.data_groups.pop(name)

    def step(self):
        """Internally calls the update_mask() function for each layer
        """
        with torch.no_grad():
            for name, configs in self.data_groups.items():
                data = configs['data']
                self.update_mask(name, data, configs)

                self.data_groups[name].pop('data')  # reset the accumulated data

    def update_mask(self, name, data, configs):
        """
        Called for each registered layer and does the following-
            1. apply reduce_fn on the aggregated activations
            2. use mask_fn to compute the sparsification mask

        Note:
            the reduce_fn and mask_fn is called for each feature, dim over the data
        """
        mask = self.get_mask(name)
        sparse_config = configs['sparse_config']
        features = configs['features']
        reduce_fn = configs['reduce_fn']
        mask_fn = configs['mask_fn']
        if features is None:
            data = reduce_fn(data)
            mask.data = mask_fn(data, **sparse_config)
        else:
            for feature_idx in range(len(features)):
                data_feature = reduce_fn(data[feature_idx])
                mask[feature_idx].data = mask_fn(data_feature, **sparse_config)

    def _sparsify_hook(self, name):
        """Returns hook that applies sparsification mask to input entering the attached layer
        """
        mask = self.get_mask(name)
        features = self.data_groups[name]['features']
        feature_dim = self.data_groups[name]['feature_dim']

        def hook(module, input):
            input_data = input[0]
            if features is None:
                # apply to all the features
                return input_data * mask
            else:
                # apply per feature, feature_dim
                for feature_idx in range(0, len(features)):
                    feature = torch.Tensor([features[feature_idx]]).long().to(input_data.device)
                    sparsified = torch.index_select(input_data, feature_dim, feature) * mask[feature_idx]
                    input_data.index_copy_(feature_dim, feature, sparsified)
                return input_data
        return hook

    def squash_mask(self, attach_sparsify_hook=True, **kwargs):
        """
        Unregisters aggregate hook that was applied earlier and registers sparsification hooks if
        attach_sparsify_hook = True.
        """
        for name, configs in self.data_groups.items():
            # unhook agg hook
            configs['hook'].remove()
            configs.pop('hook')
            self.data_groups[name]['hook_state'] = "None"
            if attach_sparsify_hook:
                configs['hook'] = configs['layer'].register_forward_pre_hook(self._sparsify_hook(name))
            configs['hook_state'] = "sparsify"  # signals that sparsify hook is now attached

    def _get_serializable_data_groups(self):
        """Exclude hook and layer from the config keys before serializing

        TODO: Might have to treat functions (reduce_fn, mask_fn etc) in a different manner while serializing.
              For time-being, functions are treated the same way as other attributes
        """
        data_groups: Dict[str, Any] = defaultdict()
        for name, config in self.data_groups.items():
            new_config = {key: value for key, value in config.items() if key not in ['hook', 'layer']}
            data_groups[name] = new_config
        return data_groups

    def _convert_mask(self, states_dict, sparse_coo=True):
        r"""Converts the mask to sparse coo or dense depending on the `sparse_coo` argument.
        If `sparse_coo=True`, then the mask is stored as sparse coo else dense tensor
        """
        states = copy.deepcopy(states_dict)
        for state in states.values():
            if state['mask'] is not None:
                if isinstance(state['mask'], List):
                    for idx in range(len(state['mask'])):
                        if sparse_coo:
                            state['mask'][idx] = state['mask'][idx].to_sparse_coo()
                        else:
                            state['mask'][idx] = state['mask'][idx].to_dense()
                else:
                    if sparse_coo:
                        state['mask'] = state['mask'].to_sparse_coo()
                    else:
                        state['mask'] = state['mask'].to_dense()
        return states

    def state_dict(self) -> Dict[str, Any]:
        r"""Returns the state of the sparsifier as a :class:`dict`.

        It contains:
        * state - contains name -> mask mapping.
        * data_groups - a dictionary containing all config information for each
            layer
        * defaults - the default config while creating the constructor
        """
        data_groups = self._get_serializable_data_groups()
        state = self._convert_mask(self.state)
        return {
            'state': state,
            'data_groups': data_groups,
            'defaults': self.defaults
        }

    def load_state_dict(self, state_dict: Dict[str, Any]) -> None:
        r"""The load_state_dict() restores the state of the sparsifier based on the state_dict

        Args:
        * state_dict - the dictionary that to which the current sparsifier needs to be restored to
        """
        state = state_dict['state']
        data_groups, defaults = state_dict['data_groups'], state_dict['defaults']

        self.__set_state__({'state': state, 'data_groups': data_groups, 'defaults': defaults})

    def __get_state__(self) -> Dict[str, Any]:

        data_groups = self._get_serializable_data_groups()
        state = self._convert_mask(self.state)
        return {
            'defaults': self.defaults,
            'state': state,
            'data_groups': data_groups,
        }

    def __set_state__(self, state: Dict[str, Any]) -> None:
        state['state'] = self._convert_mask(state['state'], sparse_coo=False)  # convert mask to dense tensor
        self.__dict__.update(state)

        # need to attach layer and hook info into the data_groups
        for name, config in self.data_groups.items():
            # fetch layer
            layer = fqn_to_module(self.model, name)
            assert layer is not None  # satisfy mypy

            # if agg_mode is True, then layer in aggregate mode
            if "hook_state" in config and config['hook_state'] == "aggregate":
                hook = layer.register_forward_pre_hook(self._aggregate_hook(name))

            elif "hook_state" in config and config["hook_state"] == "sparsify":
                hook = layer.register_forward_pre_hook(self._sparsify_hook(name))

            config['layer'] = layer
            config['hook'] = hook

    def __repr__(self):
        format_string = self.__class__.__name__ + ' ('
        for name, config in self.data_groups.items():
            format_string += '\n'
            format_string += '\tData Group\n'
            format_string += f'\t    name: {name}\n'
            for key in sorted(config.keys()):
                if key in ['data', 'hook', 'reduce_fn', 'mask_fn', 'aggregate_fn']:
                    continue
                format_string += f'\t    {key}: {config[key]}\n'
        format_string += ')'
        return format_string<|MERGE_RESOLUTION|>--- conflicted
+++ resolved
@@ -178,11 +178,7 @@
         if name in self.data_groups:  # unregister layer if already present
             warnings.warn("layer already attached to the sparsifier, "
                           "deregistering the layer and registering with new config",
-<<<<<<< HEAD
-                          stacklevel=2)
-=======
                           stacklevel=TO_BE_DETERMINED)
->>>>>>> fff02e67
             self.unregister_layer(name=name)
 
         local_args = copy.deepcopy(self.defaults)
