--- conflicted
+++ resolved
@@ -1905,21 +1905,4 @@
         try:
             yield
         finally:
-<<<<<<< HEAD
-            pass
-
-def get_buffer(tensor_subclass, data, prefix):
-    import ctypes
-    assert prefix in {"stride", "size", "sym_size"}
-    buffer_name = f"_{prefix}_buffer"
-    # We explicitly do *not* cache.
-    # (1) caching sizes/strides here means that the cache is stale if we update metadata
-    # (2) caching doesn't save us much anyway - we have to go into python every time
-    #     the user calls .shape in any case.
-    SizeType = ctypes.c_longlong * len(data)
-    setattr(tensor_subclass, buffer_name, SizeType(*data))
-    ptr = ctypes.addressof(getattr(tensor_subclass, buffer_name))
-    return (ptr, len(data))
-=======
-            pass
->>>>>>> 1ef4bd16
+            pass