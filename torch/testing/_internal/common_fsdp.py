--- conflicted
+++ resolved
@@ -889,11 +889,8 @@
         backward_prefetch: Optional[BackwardPrefetch] = None,
         sharding_strategy: Optional[ShardingStrategy] = None,
         mixed_precision: Optional[MixedPrecision] = None,
-<<<<<<< HEAD
+        forward_prefetch: bool = False,
         use_orig_params: bool = False,
-=======
-        forward_prefetch: bool = False,
->>>>>>> ee5c8acc
         enable_sharded_grad_scaler: bool = False,
         use_pure_fp16: bool = False,
         norm_type: Optional[Union[float, int]] = None,
@@ -952,11 +949,8 @@
                 "backward_prefetch": backward_prefetch,
                 "sharding_strategy": sharding_strategy,
                 "mixed_precision": mixed_precision,
-<<<<<<< HEAD
+                "forward_prefetch": forward_prefetch,
                 "use_orig_params": use_orig_params,
-=======
-                "forward_prefetch": forward_prefetch,
->>>>>>> ee5c8acc
             }
         )
         try:
