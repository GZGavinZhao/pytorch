--- conflicted
+++ resolved
@@ -19,10 +19,7 @@
 
 SLOW_TESTS_FILE = ".pytorch-slow-tests.json"
 DISABLED_TESTS_FILE = ".pytorch-disabled-tests.json"
-<<<<<<< HEAD
-=======
 
->>>>>>> 11602ac5
 
 FILE_CACHE_LIFESPAN_SECONDS = datetime.timedelta(hours=3).seconds
 
@@ -119,8 +116,6 @@
         return fetch_and_cache(dirpath, filename, url, process_disabled_test)
     except Exception:
         print("Couldn't download test skip set, leaving all tests enabled...")
-<<<<<<< HEAD
-=======
         return {}
 
 
@@ -130,5 +125,4 @@
         return fetch_and_cache(dirpath, filename, url, lambda x: x)
     except Exception:
         print("Couldn't download test file ratings file, not reordering...")
->>>>>>> 11602ac5
         return {}