load("@bazel_skylib//lib:paths.bzl", "paths")
load("@pybind11_bazel//:build_defs.bzl", "pybind_extension")
load("@rules_proto//proto:defs.bzl", "proto_library")
load("@rules_cc//cc:defs.bzl", "cc_binary", "cc_library", "cc_proto_library", "cc_test")
load("//third_party:substitution.bzl", "header_template_rule")
load("//:tools/build_variables.bzl", "torch_cpp_srcs", "libtorch_python_core_sources", "libtorch_core_sources", "libtorch_distributed_sources", "libtorch_extra_sources", "jit_core_sources")
load("//tools/rules:cu.bzl", "cu_library")
load("//tools/config:defs.bzl", "if_cuda")
load("//:aten.bzl", "intern_build_aten_ops")

COMMON_COPTS = [
    "-DHAVE_MALLOC_USABLE_SIZE=1",
    "-DHAVE_MMAP=1",
    "-DHAVE_SHM_OPEN=1",
    "-DHAVE_SHM_UNLINK=1",
    "-D_FILE_OFFSET_BITS=64",
    "-DHAVE_GCC_GET_CPUID",
    "-DUSE_GCC_GET_CPUID",
    "-DTH_HAVE_THREAD",
    "-DUSE_FBGEMM",
    "-DUSE_DISTRIBUTED",
    "-DATEN_THREADING=NATIVE",
    "-DNO_CUDNN_DESTROY_HANDLE",
] + if_cuda([
    "-DUSE_CUDA",
    "-DUSE_CUDNN",
])

# c10
header_template_rule(
    name = "cmake_macros_h",
    src = "c10/macros/cmake_macros.h.in",
    out = "c10/macros/cmake_macros.h",
    substitutions = {
        "cmakedefine": "define",
        "#define FEATURE_TORCH_MOBILE": "/* #undef FEATURE_TORCH_MOBILE */",
        "#define C10_USE_NUMA": "/* #undef C10_USE_NUMA */",
    },
)

header_template_rule(
    name = "cuda_cmake_macros_h",
    src = "c10/cuda/impl/cuda_cmake_macros.h.in",
    out = "c10/cuda/impl/cuda_cmake_macros.h",
    substitutions = {
        "cmakedefine": "define",
    },
)

cc_library(
    name = "c10_headers",
    hdrs = glob([
        "c10/core/*.h",
        "c10/core/impl/*.h",
        "c10/cuda/*.h",
        "c10/cuda/impl/*.h",
        "c10/macros/*.h",
        "c10/mobile/*.h",
        "c10/util/*.h",
        "c10/util/*.hpp",
    ]),
    deps = [
        "@com_github_gflags_gflags//:gflags",
        "@com_github_glog//:glog",
        ":cmake_macros_h",
        ":cuda_cmake_macros_h",
    ],
)

cc_library(
    name = "c10",
    srcs = glob([
        "c10/core/*.cpp",
        "c10/core/impl/*.cpp",
        "c10/mobile/*.cpp",
        "c10/util/*.cpp",
    ]) + if_cuda(
        glob([
            "c10/cuda/*.cpp",
            "c10/cuda/impl/*.cpp",
        ]),
        [],
    ),
    copts = ["-DCAFFE2_BUILD_MAIN_LIB"],
    deps = [
        ":c10_headers",
    ] + if_cuda(
        ["@cuda"],
        [],
    ),
    alwayslink = True,
)

cc_test(
    name = "c10_tests",
    size = "small",
    srcs = glob([
        "c10/test/util/*.cpp",
        "c10/test/util/*.h",
        "c10/test/core/*.cpp",
        "c10/test/core/impl/*.cpp",
    ]),
    copts = ["-Wno-deprecated-declarations"],
    deps = [
        ":c10",
        ":c10_headers",
        "@com_google_googletest//:gtest_main",
    ],
)

# TODO: refactor this into its own library (but how to make
# a binary based off of a module in a library?)
py_binary(
    name = "gen",
    srcs = ["tools/setup_helpers/gen.py"],
    deps = [
        ":tools_codegen"
    ],
)

genrule(
    name = "generated_cpp",
    srcs = [
        "aten/src/ATen/native/native_functions.yaml",
    ] + glob(["aten/src/ATen/templates/**"]),
    outs = [
        "aten/src/ATen/Declarations.yaml",
        "aten/src/ATen/RegisterBackendSelect.cpp",
        "aten/src/ATen/RegisterCPU.cpp",
        "aten/src/ATen/RegisterMkldnnCPU.cpp",
        "aten/src/ATen/RegisterQuantizedCPU.cpp",
        "aten/src/ATen/RegisterSparseCPU.cpp",
        "aten/src/ATen/RegisterMath.cpp",
        "aten/src/ATen/RegisterDefaultBackend.cpp",
        "aten/src/ATen/RegisterSchema.cpp",
        "aten/src/ATen/Functions.h",
        "aten/src/ATen/Functions.cpp",
        "aten/src/ATen/NativeFunctions.h",
<<<<<<< HEAD
        "aten/src/ATen/MetaFunctions.h",
        "aten/src/ATen/MkldnnCPUType.h",
        "aten/src/ATen/MkldnnCPUType.cpp",
        "aten/src/ATen/QuantizedCPUType.h",
        "aten/src/ATen/QuantizedCPUType.cpp",
        "aten/src/ATen/SparseCPUType.h",
        "aten/src/ATen/SparseCPUType.cpp",
        "aten/src/ATen/TypeDefault.h",
        "aten/src/ATen/TypeDefault.cpp",
=======
>>>>>>> 19caf94a
        "aten/src/ATen/core/TensorBody.h",
        "aten/src/ATen/core/TensorMethods.cpp",
        "aten/src/ATen/core/ATenOpList.cpp",
    ],
    cmd = "$(location :gen) --source-path aten/src/ATen --install_dir `dirname $(location aten/src/ATen/Declarations.yaml)`",
    tools = [":gen"],
)

py_library(
    name = "tools_codegen",
    srcs = glob(["tools/codegen/**/*.py"]),
)

py_library(
    name = "tools_autograd",
    srcs = glob(["tools/autograd/*.py"]),
    data = glob([
        "tools/autograd/*.yaml",
        "tools/autograd/templates/*",
    ]),
    deps = [":tools_codegen"],
)

py_library(
    name = "tools_jit",
    srcs = glob(["tools/jit/*.py"]),
    data = glob(["tools/jit/templates/*"]),
)

py_binary(
    name = "generate_code",
    srcs = ["tools/setup_helpers/generate_code.py"],
    deps = [
        ":tools_autograd",
        ":tools_jit",
    ],
)

libtorch_cpp_generated_sources = [
        "torch/csrc/autograd/generated/VariableType.h",
        "torch/csrc/autograd/generated/VariableType_0.cpp",
        "torch/csrc/autograd/generated/VariableType_1.cpp",
        "torch/csrc/autograd/generated/VariableType_2.cpp",
        "torch/csrc/autograd/generated/VariableType_3.cpp",
        "torch/csrc/autograd/generated/VariableType_4.cpp",
        # "torch/csrc/autograd/generated/VariableTypeEverything.cpp",
        "torch/csrc/autograd/generated/TraceType_0.cpp",
        "torch/csrc/autograd/generated/TraceType_1.cpp",
        "torch/csrc/autograd/generated/TraceType_2.cpp",
        "torch/csrc/autograd/generated/TraceType_3.cpp",
        "torch/csrc/autograd/generated/TraceType_4.cpp",
        # "torch/csrc/autograd/generated/TraceTypeEverything.cpp",
        "torch/csrc/autograd/generated/Functions.h",
        "torch/csrc/autograd/generated/Functions.cpp",
        "torch/csrc/autograd/generated/variable_factories.h",
        "torch/csrc/jit/generated/generated_unboxing_wrappers_0.cpp",
        "torch/csrc/jit/generated/generated_unboxing_wrappers_1.cpp",
        "torch/csrc/jit/generated/generated_unboxing_wrappers_2.cpp",
]

libtorch_python_generated_sources = [
        "torch/csrc/autograd/generated/python_functions.h",
        "torch/csrc/autograd/generated/python_functions.cpp",
        "torch/csrc/autograd/generated/python_variable_methods.cpp",
        "torch/csrc/autograd/generated/python_torch_functions.cpp",
        "torch/csrc/autograd/generated/python_nn_functions.cpp",
        "torch/csrc/autograd/generated/python_fft_functions.cpp",
        "torch/csrc/autograd/generated/python_linalg_functions.cpp",
]

genrule(
    name = "all_generated_code",
    srcs = [
        "aten/src/ATen/Declarations.yaml",
        "aten/src/ATen/native/native_functions.yaml",
    ],
    outs = libtorch_cpp_generated_sources + libtorch_python_generated_sources,
    cmd = "$(location :generate_code) --install_dir `dirname $(location torch/csrc/autograd/generated/variable_factories.h)`/../.. --declarations-path $(location aten/src/ATen/Declarations.yaml) --native-functions-path $(location aten/src/ATen/native/native_functions.yaml) --nn-path aten/src",
    tools = [":generate_code"],
)

filegroup(
    name = "cpp_generated_code",
    data = [":all_generated_code"],
    srcs = libtorch_cpp_generated_sources,
)

filegroup(
    name = "python_generated_code",
    data = [":all_generated_code"],
    srcs = libtorch_python_generated_sources,
)

exports_files(
    srcs = ["aten/src/ATen/cpu/tbb/extra/version_string.ver.in"],
)

# ATen
filegroup(
    name = "aten_base_cpp",
    srcs = glob([
        "aten/src/ATen/*.cpp",
        "aten/src/ATen/detail/*.cpp",
        "aten/src/ATen/cpu/*.cpp",
    ]),
)

filegroup(
    name = "ATen_CORE_SRCS",
    srcs = glob(
        [
            "aten/src/ATen/core/**/*.cpp",
        ],
        exclude = [
            "aten/src/ATen/core/**/*_test.cpp",
        ],
    ),
)

filegroup(
    name = "aten_native_cpp",
    srcs = glob(["aten/src/ATen/native/*.cpp"]),
)

filegroup(
    name = "aten_native_sparse_cpp",
    srcs = glob(["aten/src/ATen/native/sparse/*.cpp"]),
)

filegroup(
    name = "aten_native_quantized_cpp",
    srcs = glob(
        [
            "aten/src/ATen/native/quantized/*.cpp",
            "aten/src/ATen/native/quantized/cpu/*.cpp",
        ],
    ),
)

filegroup(
    name = "aten_native_mkl_cpp",
    srcs = glob(["aten/src/ATen/native/mkl/*.cpp"]),
)

filegroup(
    name = "aten_native_mkldnn_cpp",
    srcs = glob(["aten/src/ATen/native/mkldnn/*.cpp"]),
)

filegroup(
    name = "aten_native_xnnpack",
    srcs = glob(["aten/src/ATen/native/xnnpack/*.cpp"]),
)

filegroup(
    name = "aten_base_vulkan",
    srcs = glob(["aten/src/ATen/vulkan/*.cpp"]),
)

filegroup(
    name = "aten_base_metal",
    srcs = glob(["aten/src/ATen/metal/*.cpp"]),
)

filegroup(
    name = "ATen_QUANTIZED_SRCS",
    srcs = glob(
        [
            "aten/src/ATen/quantized/**/*.cpp",
        ],
        exclude = [
            "aten/src/ATen/quantized/**/*_test.cpp",
        ],
    ),
)

filegroup(
    name = "th_srcs",
    srcs = [
        "aten/src/TH/THAllocator.cpp",
        "aten/src/TH/THBlas.cpp",
        "aten/src/TH/THGeneral.cpp",
        "aten/src/TH/THLapack.cpp",
        "aten/src/TH/THStorageFunctions.cpp",
        "aten/src/TH/THTensor.cpp",
        "aten/src/TH/THTensorEvenMoreMath.cpp",
        "aten/src/TH/THTensorLapack.cpp",
        "aten/src/TH/THTensorMath.cpp",
        "aten/src/TH/THTensorMoreMath.cpp",
        "aten/src/TH/THTensorRandom.cpp",
        "aten/src/TH/THVector.cpp",
        "aten/src/TH/vector/AVX.cpp",
    ],
)

filegroup(
    name = "aten_cuda_srcs",
    srcs = [
        "aten/src/ATen/cuda/CUDABlas.cpp",
        "aten/src/ATen/cuda/CUDASolver.cpp",
        "aten/src/ATen/cuda/CUDAContext.cpp",
        "aten/src/ATen/cuda/CUDAGenerator.cpp",
        "aten/src/ATen/cuda/CuSparseHandlePool.cpp",
        "aten/src/ATen/cuda/CublasHandlePool.cpp",
        "aten/src/ATen/cuda/CusolverDnHandlePool.cpp",
        "aten/src/ATen/cuda/PinnedMemoryAllocator.cpp",
        "aten/src/ATen/cuda/detail/CUDAHooks.cpp",
        "aten/src/ATen/cudnn/AutocastRNN.cpp",
        "aten/src/ATen/cudnn/Descriptors.cpp",
        "aten/src/ATen/cudnn/Handle.cpp",
        "aten/src/ATen/cudnn/Types.cpp",
        "aten/src/ATen/native/cuda/CUDAUnaryOps.cpp",
        "aten/src/ATen/native/cuda/LegacyDefinitions.cpp",
        "aten/src/ATen/native/cuda/TensorShapeCUDA.cpp",
        "aten/src/ATen/native/cudnn/AffineGridGenerator.cpp",
        "aten/src/ATen/native/cudnn/BatchNorm.cpp",
        "aten/src/ATen/native/cudnn/Conv.cpp",
        "aten/src/ATen/native/cudnn/GridSampler.cpp",
        "aten/src/ATen/native/cudnn/LossCTC.cpp",
        "aten/src/ATen/native/cudnn/RNN.cpp",
        "aten/src/ATen/native/miopen/BatchNorm_miopen.cpp",
        "aten/src/ATen/native/miopen/Conv_miopen.cpp",
        "aten/src/ATen/native/miopen/RNN_miopen.cpp",
        "aten/src/ATen/native/sparse/cuda/SparseCUDATensor.cpp",
        "aten/src/THC/THCCachingHostAllocator.cpp",
        "aten/src/THC/THCGeneral.cpp",
        "aten/src/THC/THCStorageCopy.cpp",
        "aten/src/THC/THCTensor.cpp",
    ],
)

filegroup(
    name = "thc_srcs_cu",
    srcs = [
        "aten/src/THC/THCBlas.cu.cc",
        "aten/src/THC/THCReduceApplyUtils.cu.cc",
        "aten/src/THC/THCSleep.cu.cc",
        "aten/src/THC/THCSortUtils.cu.cc",
        "aten/src/THC/THCStorage.cu.cc",
        "aten/src/THC/THCStorageCopy.cu.cc",
        "aten/src/THC/THCTensor.cu.cc",
        "aten/src/THC/THCTensorCopy.cu.cc",
        "aten/src/THC/THCTensorIndex.cu.cc",
        "aten/src/THC/THCTensorMath.cu.cc",
        "aten/src/THC/THCTensorMathBlas.cu.cc",
        "aten/src/THC/THCTensorMathMagma.cu.cc",
        "aten/src/THC/THCTensorMathPairwise.cu.cc",
        "aten/src/THC/THCTensorMathReduce.cu.cc",
        "aten/src/THC/THCTensorMathScan.cu.cc",
        "aten/src/THC/THCTensorMode.cu.cc",
        "aten/src/THC/THCTensorRandom.cu.cc",
        "aten/src/THC/THCTensorScatterGather.cu.cc",
        "aten/src/THC/THCTensorSort.cu.cc",
        "aten/src/THC/THCTensorTopK.cu.cc",
        "aten/src/THC/generated/THCTensorMaskedBFloat16.cu.cc",
        "aten/src/THC/generated/THCTensorMaskedBool.cu.cc",
        "aten/src/THC/generated/THCTensorMaskedByte.cu.cc",
        "aten/src/THC/generated/THCTensorMaskedChar.cu.cc",
        "aten/src/THC/generated/THCTensorMaskedDouble.cu.cc",
        "aten/src/THC/generated/THCTensorMaskedFloat.cu.cc",
        "aten/src/THC/generated/THCTensorMaskedHalf.cu.cc",
        "aten/src/THC/generated/THCTensorMaskedInt.cu.cc",
        "aten/src/THC/generated/THCTensorMaskedLong.cu.cc",
        "aten/src/THC/generated/THCTensorMaskedShort.cu.cc",
        "aten/src/THC/generated/THCTensorMathPointwiseBool.cu.cc",
        "aten/src/THC/generated/THCTensorMathPointwiseByte.cu.cc",
        "aten/src/THC/generated/THCTensorMathPointwiseChar.cu.cc",
        "aten/src/THC/generated/THCTensorMathPointwiseDouble.cu.cc",
        "aten/src/THC/generated/THCTensorMathPointwiseFloat.cu.cc",
        "aten/src/THC/generated/THCTensorMathPointwiseHalf.cu.cc",
        "aten/src/THC/generated/THCTensorMathPointwiseInt.cu.cc",
        "aten/src/THC/generated/THCTensorMathPointwiseLong.cu.cc",
        "aten/src/THC/generated/THCTensorMathPointwiseShort.cu.cc",
        "aten/src/THC/generated/THCTensorMathReduceBFloat16.cu.cc",
        "aten/src/THC/generated/THCTensorMathReduceBool.cu.cc",
        "aten/src/THC/generated/THCTensorMathReduceByte.cu.cc",
        "aten/src/THC/generated/THCTensorMathReduceChar.cu.cc",
        "aten/src/THC/generated/THCTensorMathReduceDouble.cu.cc",
        "aten/src/THC/generated/THCTensorMathReduceFloat.cu.cc",
        "aten/src/THC/generated/THCTensorMathReduceHalf.cu.cc",
        "aten/src/THC/generated/THCTensorMathReduceInt.cu.cc",
        "aten/src/THC/generated/THCTensorMathReduceLong.cu.cc",
        "aten/src/THC/generated/THCTensorMathReduceShort.cu.cc",
        "aten/src/THC/generated/THCTensorSortByte.cu.cc",
        "aten/src/THC/generated/THCTensorSortChar.cu.cc",
        "aten/src/THC/generated/THCTensorSortDouble.cu.cc",
        "aten/src/THC/generated/THCTensorSortFloat.cu.cc",
        "aten/src/THC/generated/THCTensorSortHalf.cu.cc",
        "aten/src/THC/generated/THCTensorSortInt.cu.cc",
        "aten/src/THC/generated/THCTensorSortLong.cu.cc",
        "aten/src/THC/generated/THCTensorSortShort.cu.cc",
    ],
)

filegroup(
    name = "thcunn_srcs_cu",
    srcs = [
        "aten/src/THCUNN/BCECriterion.cu.cc",
        "aten/src/THCUNN/ClassNLLCriterion.cu.cc",
        "aten/src/THCUNN/ELU.cu.cc",
        "aten/src/THCUNN/GatedLinearUnit.cu.cc",
        "aten/src/THCUNN/HardTanh.cu.cc",
        "aten/src/THCUNN/LeakyReLU.cu.cc",
        "aten/src/THCUNN/LogSigmoid.cu.cc",
        "aten/src/THCUNN/MultiLabelMarginCriterion.cu.cc",
        "aten/src/THCUNN/MultiMarginCriterion.cu.cc",
        "aten/src/THCUNN/RReLU.cu.cc",
        "aten/src/THCUNN/SoftMarginCriterion.cu.cc",
        "aten/src/THCUNN/SoftPlus.cu.cc",
        "aten/src/THCUNN/SoftShrink.cu.cc",
        "aten/src/THCUNN/SpatialClassNLLCriterion.cu.cc",
        "aten/src/THCUNN/SpatialConvolutionMM.cu.cc",
        "aten/src/THCUNN/SpatialDepthwiseConvolution.cu.cc",
        "aten/src/THCUNN/Tanh.cu.cc",
    ],
)

filegroup(
    name = "aten_srcs_cu",
    srcs = [
        "aten/src/ATen/cuda/detail/IndexUtils.cu.cc",
        "aten/src/ATen/native/cuda/Activation.cu.cc",
        "aten/src/ATen/native/cuda/AdaptiveAveragePooling.cu.cc",
        "aten/src/ATen/native/cuda/AdaptiveAveragePooling3d.cu.cc",
        "aten/src/ATen/native/cuda/AdaptiveMaxPooling2d.cu.cc",
        "aten/src/ATen/native/cuda/AdaptiveMaxPooling3d.cu.cc",
        "aten/src/ATen/native/cuda/AveragePool2d.cu.cc",
        "aten/src/ATen/native/cuda/AveragePool3d.cu.cc",
        "aten/src/ATen/native/cuda/BatchLinearAlgebra.cu.cc",
        "aten/src/ATen/native/cuda/BatchLinearAlgebraLib.cu.cc",
        "aten/src/ATen/native/cuda/BinaryArithmeticKernel.cu.cc",
        "aten/src/ATen/native/cuda/BinaryCompareKernel.cu.cc",
        "aten/src/ATen/native/cuda/BinaryMiscOpsKernels.cu.cc",
        "aten/src/ATen/native/cuda/CUDAScalar.cu.cc",
        "aten/src/ATen/native/cuda/Col2Im.cu.cc",
        "aten/src/ATen/native/cuda/Copy.cu.cc",
        "aten/src/ATen/native/cuda/CrossKernel.cu.cc",
        "aten/src/ATen/native/cuda/DilatedMaxPool2d.cu.cc",
        "aten/src/ATen/native/cuda/DilatedMaxPool3d.cu.cc",
        "aten/src/ATen/native/cuda/DistanceKernel.cu.cc",
        "aten/src/ATen/native/cuda/Distributions.cu.cc",
        "aten/src/ATen/native/cuda/Dropout.cu.cc",
        "aten/src/ATen/native/cuda/Embedding.cu.cc",
        "aten/src/ATen/native/cuda/EmbeddingBackwardKernel.cu.cc",
        "aten/src/ATen/native/cuda/EmbeddingBag.cu.cc",
        "aten/src/ATen/native/cuda/FillKernel.cu.cc",
        "aten/src/ATen/native/cuda/FractionalMaxPool2d.cu.cc",
        "aten/src/ATen/native/cuda/FractionalMaxPool3d.cu.cc",
        "aten/src/ATen/native/cuda/GridSampler.cu.cc",
        "aten/src/ATen/native/cuda/Im2Col.cu.cc",
        "aten/src/ATen/native/cuda/IndexKernel.cu.cc",
        "aten/src/ATen/native/cuda/Indexing.cu.cc",
        "aten/src/ATen/native/cuda/Lerp.cu.cc",
        "aten/src/ATen/native/cuda/LinearAlgebra.cu.cc",
        "aten/src/ATen/native/cuda/Loss.cu.cc",
        "aten/src/ATen/native/cuda/LossCTC.cu.cc",
        "aten/src/ATen/native/cuda/MaxUnpooling.cu.cc",
        "aten/src/ATen/native/cuda/MultinomialKernel.cu.cc",
        "aten/src/ATen/native/cuda/NaiveConvolutionTranspose2d.cu.cc",
        "aten/src/ATen/native/cuda/NaiveConvolutionTranspose3d.cu.cc",
        "aten/src/ATen/native/cuda/NaiveDilatedConvolution.cu.cc",
        "aten/src/ATen/native/cuda/Normalization.cu.cc",
        "aten/src/ATen/native/cuda/PointwiseOpsKernel.cu.cc",
        "aten/src/ATen/native/cuda/PowKernel.cu.cc",
        "aten/src/ATen/native/cuda/RNN.cu.cc",
        "aten/src/ATen/native/cuda/RangeFactories.cu.cc",
        "aten/src/ATen/native/cuda/Reduce.cu.cc",
        "aten/src/ATen/native/cuda/ReduceOpsKernel.cu.cc",
        "aten/src/ATen/native/cuda/ReflectionPad.cu.cc",
        "aten/src/ATen/native/cuda/Repeat.cu.cc",
        "aten/src/ATen/native/cuda/ReplicationPadding.cu.cc",
        "aten/src/ATen/native/cuda/Resize.cu.cc",
        "aten/src/ATen/native/cuda/SoftMax.cu.cc",
        "aten/src/ATen/native/cuda/SortingKthValue.cu.cc",
        "aten/src/ATen/native/cuda/SparseMM.cu.cc",
        "aten/src/ATen/native/cuda/SpectralOps.cu.cc",
        "aten/src/ATen/native/cuda/SummaryOps.cu.cc",
        "aten/src/ATen/native/cuda/TensorCompare.cu.cc",
        "aten/src/ATen/native/cuda/TensorFactories.cu.cc",
        "aten/src/ATen/native/cuda/TensorTransformations.cu.cc",
        "aten/src/ATen/native/cuda/TriangularOps.cu.cc",
        "aten/src/ATen/native/cuda/UnaryOpsKernel.cu.cc",
        "aten/src/ATen/native/cuda/Unique.cu.cc",
        "aten/src/ATen/native/cuda/UpSampleBicubic2d.cu.cc",
        "aten/src/ATen/native/cuda/UpSampleBilinear2d.cu.cc",
        "aten/src/ATen/native/cuda/UpSampleLinear1d.cu.cc",
        "aten/src/ATen/native/cuda/UpSampleNearest1d.cu.cc",
        "aten/src/ATen/native/cuda/UpSampleNearest2d.cu.cc",
        "aten/src/ATen/native/cuda/UpSampleNearest3d.cu.cc",
        "aten/src/ATen/native/cuda/UpSampleTrilinear3d.cu.cc",
        "aten/src/ATen/native/cuda/WeightNorm.cu.cc",
        "aten/src/ATen/native/cuda/layer_norm_kernel.cu.cc",
        "aten/src/ATen/native/quantized/cuda/fake_quantize_core.cu.cc",
        "aten/src/ATen/native/sparse/cuda/SparseCUDABlas.cu.cc",
        "aten/src/ATen/native/sparse/cuda/SparseCUDATensor.cu.cc",
        "aten/src/ATen/native/sparse/cuda/SparseCUDATensorMath.cu.cc",
    ],
)

header_template_rule(
    name = "aten_src_ATen_config",
    src = "aten/src/ATen/Config.h.in",
    out = "aten/src/ATen/Config.h",
    substitutions = {
        "@AT_MKLDNN_ENABLED@": "1",
        "@AT_MKL_ENABLED@": "0",
        "@AT_NNPACK_ENABLED@": "0",
        "@CAFFE2_STATIC_LINK_CUDA_INT@": "0",
        "@USE_BLAS@": "1",
        "@AT_PARALLEL_OPENMP@": "0",
        "@AT_PARALLEL_NATIVE@": "1",
        "@AT_PARALLEL_NATIVE_TBB@": "0",
    },
)

header_template_rule(
    name = "aten_src_ATen_cuda_config",
    src = "aten/src/ATen/cuda/CUDAConfig.h.in",
    out = "aten/src/ATen/cuda/CUDAConfig.h",
    substitutions = {
        "@AT_CUDNN_ENABLED@": "1",
        "@AT_ROCM_ENABLED@": "0",
        "@NVCC_FLAGS_EXTRA@": "",
    },
)

header_template_rule(
    name = "aten_src_TH_THGeneral",
    src = "aten/src/TH/THGeneral.h.in",
    out = "aten/src/TH/THGeneral.h",
    substitutions = {
        "#cmakedefine USE_BLAS": "#define USE_BLAS",
        "#cmakedefine USE_LAPACK": "#define USE_LAPACK",
        "#cmakedefine BLAS_F2C": "/* #undef BLAS_F2C */",
        "#cmakedefine BLAS_USE_CBLAS_DOT": "#define BLAS_USE_CBLAS_DOT",
    },
)

header_template_rule(
    name = "aten_src_THC_THCGeneral",
    src = "aten/src/THC/THCGeneral.h.in",
    out = "aten/src/THC/THCGeneral.h",
    substitutions = {
        "#cmakedefine USE_MAGMA": "",
    },
)

cc_library(
    name = "aten_headers",
    hdrs = [
        "torch/csrc/WindowsTorchApiMacro.h",
        "torch/csrc/jit/frontend/function_schema_parser.h",
    ] + glob([
        "aten/src/**/*.h",
        "aten/src/**/*.hpp",
        "aten/src/TH/**/*.cpp",
        "aten/src/THC/**/*.cpp",
        "aten/src/THC/*.cuh",
        "aten/src/THC/generic/*.cu.cc",
        "aten/src/THCUNN/*.cuh",
        "aten/src/THCUNN/generic/*.cu.cc",
    ],
    exclude = [
        "aten/src/ATen/Config.h",
    ],) + [
        ":generated_cpp",
        ":aten_src_ATen_config",
    ],
    includes = [
        "aten/src",
        "aten/src/TH",
    ],
    deps = [
        ":c10_headers",
        ":aten_src_TH_THGeneral",
        ":aten_src_THC_THCGeneral",
    ],
)

ATEN_COPTS = COMMON_COPTS + [
    "-DUSE_AVX",
    "-DUSE_AVX2",
    "-DCAFFE2_BUILD_MAIN_LIBS",
    "-DHAVE_AVX_CPU_DEFINITION",
    "-DHAVE_AVX2_CPU_DEFINITION",
    "-fvisibility-inlines-hidden",
    "-fno-math-errno",
    "-fno-trapping-math",
]

intern_build_aten_ops(
    copts = ATEN_COPTS,
    deps = [
        ":aten_headers",
        "@sleef",
        "@fbgemm",
    ],
)

cc_library(
    name = "th",
    srcs = [
        ":th_srcs",
    ],
    copts = ATEN_COPTS + [
        "-mavx",
    ],
    deps = [
        ":aten_headers",
        "@fbgemm",
    ],
)

cc_library(
    name = "aten",
    srcs = [
        ":ATen_CORE_SRCS",
        ":ATen_QUANTIZED_SRCS",
        ":aten_base_cpp",
        ":aten_base_metal",
        ":aten_base_vulkan",
        ":aten_native_cpp",
        ":aten_native_mkl_cpp",
        ":aten_native_mkldnn_cpp",
        ":aten_native_quantized_cpp",
        ":aten_native_sparse_cpp",
        ":aten_native_xnnpack",
        ":aten_src_ATen_config",
        ":generated_cpp",
    ],
    copts = ATEN_COPTS,
    data = if_cuda(
        [":libcaffe2_nvrtc.so"],
        [],
    ),
    visibility = ["//visibility:public"],
    deps = [
        ":ATen_CPU",
        ":aten_headers",
        ":caffe2_for_aten_headers",
        ":th",
        ":torch_headers",
        "@fbgemm",
        "@ideep",
    ],
    alwayslink = True,
)

cc_library(
    name = "aten_nvrtc",
    srcs = glob([
        "aten/src/ATen/cuda/nvrtc_stub/*.cpp",
    ]),
    copts = ATEN_COPTS,
    linkstatic = True,
    visibility = ["//visibility:public"],
    deps = [
        ":aten_headers",
        ":c10_headers",
        "@cuda",
        "@cuda//:cuda_driver",
        "@cuda//:nvrtc",
    ],
    alwayslink = True,
)

cc_binary(
    name = "libcaffe2_nvrtc.so",
    linkshared = True,
    visibility = ["//visibility:public"],
    deps = [
        ":aten_nvrtc",
    ],
)

cc_library(
    name = "aten_cuda_cpp",
    srcs = [":aten_cuda_srcs"],
    copts = ATEN_COPTS,
    visibility = ["//visibility:public"],
    deps = [
        ":aten",
        "@cuda",
        "@cuda//:nvrtc",
        "@cudnn",
    ],
    alwayslink = True,
)

torch_cuda_half_options = [
    "-DCUDA_HAS_FP16=1",
    "-D__CUDA_NO_HALF_OPERATORS__",
    "-D__CUDA_NO_HALF_CONVERSIONS__",
    "-D__CUDA_NO_BFLOAT16_CONVERSIONS__",
    "-D__CUDA_NO_HALF2_OPERATORS__",
]

cu_library(
    name = "aten_cuda",
    srcs = [
        ":aten_srcs_cu",
        ":thc_srcs_cu",
        ":thcunn_srcs_cu",
    ],
    copts = ATEN_COPTS + torch_cuda_half_options,
    visibility = ["//visibility:public"],
    deps = [
        ":aten_cuda_cpp",
        "@cuda//:cublas",
        "@cuda//:cufft",
        "@cuda//:cusparse",
    ],
    alwayslink = True,
)

# caffe2
CAFFE2_COPTS = COMMON_COPTS + [
    "-Dcaffe2_EXPORTS",
    "-DCAFFE2_USE_GLOO",
    "-DCAFFE2_USE_CUDNN",
    "-DCAFFE2_BUILD_MAIN_LIB",
    "-fvisibility-inlines-hidden",
    "-fno-math-errno",
    "-fno-trapping-math",
]

proto_library(
    name = "caffe2_proto_source",
    srcs = glob([
        "caffe2/proto/*.proto",
    ]),
    visibility = ["//visibility:public"],
)

cc_proto_library(
    name = "caffe2_protos",
    deps = [":caffe2_proto_source"],
)

header_template_rule(
    name = "caffe2_core_macros_h",
    src = "caffe2/core/macros.h.in",
    out = "caffe2/core/macros.h",
    substitutions = {
        "@CAFFE2_VERSION_MAJOR@": "1",
        "@CAFFE2_VERSION_MINOR@": "3",
        "@CAFFE2_VERSION_PATCH@": "0",
        "cmakedefine": "define",
        "#define CAFFE2_FORCE_FALLBACK_CUDA_MPI": "/* #undef CAFFE2_FORCE_FALLBACK_CUDA_MPI */",
        "#define CAFFE2_HAS_MKL_DNN": "/* #undef CAFFE2_HAS_MKL_DNN */",
        "#define CAFFE2_HAS_MKL_SGEMM_PACK": "/* #undef CAFFE2_HAS_MKL_SGEMM_PACK */",
        "#define CAFFE2_THREADPOOL_MAIN_IMBALANCE": "/* #undef CAFFE2_THREADPOOL_MAIN_IMBALANCE */",
        "#define CAFFE2_THREADPOOL_STATS": "/* #undef CAFFE2_THREADPOOL_STATS */",
        "#define CAFFE2_USE_ACCELERATE": "/* #undef CAFFE2_USE_ACCELERATE */",
        "#define CAFFE2_USE_EIGEN_FOR_BLAS": "/* #undef CAFFE2_USE_EIGEN_FOR_BLAS */",
        "#define CAFFE2_USE_FBCODE": "/* #undef CAFFE2_USE_FBCODE */",
        "#define CAFFE2_USE_GOOGLE_GLOG": "/* #undef CAFFE2_USE_GOOGLE_GLOG */",
        "#define CAFFE2_USE_LITE_PROTO": "/* #undef CAFFE2_USE_LITE_PROTO */",
        "#define CAFFE2_USE_MKL\n": "/* #undef CAFFE2_USE_MKL */\n",
        "#define CAFFE2_USE_NVTX": "/* #undef CAFFE2_USE_NVTX */",
        "#define CAFFE2_USE_TRT": "/* #undef CAFFE2_USE_TRT */",
    },
)

filegroup(
    name = "caffe2_contrib_srcs",
    srcs = [
        "caffe2/contrib/gloo/allgather_ops.cc",
        "caffe2/contrib/gloo/allreduce_ops.cc",
        "caffe2/contrib/gloo/barrier_ops.cc",
        "caffe2/contrib/gloo/broadcast_ops.cc",
        "caffe2/contrib/gloo/common.cc",
        "caffe2/contrib/gloo/common_world_ops.cc",
        "caffe2/contrib/gloo/context.cc",
        "caffe2/contrib/gloo/reduce_scatter_ops.cc",
        "caffe2/contrib/gloo/store_handler.cc",
    ],
)

filegroup(
    name = "caffe2_core_srcs",
    srcs = [
        "caffe2/core/allocator.cc",
        "caffe2/core/blob_serialization.cc",
        "caffe2/core/blob_stats.cc",
        "caffe2/core/common.cc",
        "caffe2/core/context.cc",
        "caffe2/core/context_base.cc",
        "caffe2/core/db.cc",
        "caffe2/core/event.cc",
        "caffe2/core/export_c10_op_to_caffe2.cc",
        "caffe2/core/graph.cc",
        "caffe2/core/init.cc",
        "caffe2/core/init_denormals.cc",
        "caffe2/core/init_intrinsics_check.cc",
        "caffe2/core/init_omp.cc",
        "caffe2/core/int8_serialization.cc",
        "caffe2/core/memonger.cc",
        "caffe2/core/module.cc",
        "caffe2/core/net.cc",
        "caffe2/core/net_async_base.cc",
        "caffe2/core/net_async_scheduling.cc",
        "caffe2/core/net_async_task.cc",
        "caffe2/core/net_async_task_future.cc",
        "caffe2/core/net_async_task_graph.cc",
        "caffe2/core/net_async_tracing.cc",
        "caffe2/core/net_dag_utils.cc",
        "caffe2/core/net_parallel.cc",
        "caffe2/core/net_simple.cc",
        "caffe2/core/net_simple_refcount.cc",
        "caffe2/core/nomnigraph/Representations/NeuralNet.cc",
        "caffe2/core/nomnigraph/tests/test_util.cc",
        "caffe2/core/numa.cc",
        "caffe2/core/operator.cc",
        "caffe2/core/operator_schema.cc",
        "caffe2/core/plan_executor.cc",
        "caffe2/core/prof_dag_counters.cc",
        "caffe2/core/qtensor.cc",
        "caffe2/core/qtensor_serialization.cc",
        "caffe2/core/stats.cc",
        "caffe2/core/tensor.cc",
        "caffe2/core/tensor_int8.cc",
        "caffe2/core/test_utils.cc",
        "caffe2/core/transform.cc",
        "caffe2/core/types.cc",
        "caffe2/core/workspace.cc",
    ],
)

filegroup(
    name = "caffe2_distributed_srcs",
    srcs = [
        "caffe2/distributed/file_store_handler.cc",
        "caffe2/distributed/file_store_handler_op.cc",
        "caffe2/distributed/store_handler.cc",
        "caffe2/distributed/store_ops.cc",
    ],
)

filegroup(
    name = "caffe2_ideep_srcs",
    srcs = [
        "caffe2/ideep/operators/adam_op.cc",
        "caffe2/ideep/operators/channel_shuffle_op.cc",
        "caffe2/ideep/operators/concat_split_op.cc",
        "caffe2/ideep/operators/conv_op.cc",
        "caffe2/ideep/operators/conv_transpose_op.cc",
        "caffe2/ideep/operators/dropout_op.cc",
        "caffe2/ideep/operators/elementwise_sum_op.cc",
        "caffe2/ideep/operators/expand_squeeze_dims_op.cc",
        "caffe2/ideep/operators/fully_connected_op.cc",
        "caffe2/ideep/operators/local_response_normalization_op.cc",
        "caffe2/ideep/operators/momentum_sgd_op.cc",
        "caffe2/ideep/operators/operator_fallback_ideep.cc",
        "caffe2/ideep/operators/order_switch_ops.cc",
        "caffe2/ideep/operators/pool_op.cc",
        "caffe2/ideep/operators/quantization/int8_add_op.cc",
        "caffe2/ideep/operators/quantization/int8_conv_op.cc",
        "caffe2/ideep/operators/quantization/int8_dequantize_op.cc",
        "caffe2/ideep/operators/quantization/int8_fully_connected_op.cc",
        "caffe2/ideep/operators/quantization/int8_given_tensor_fill_op.cc",
        "caffe2/ideep/operators/quantization/int8_pool_op.cc",
        "caffe2/ideep/operators/quantization/int8_quantize_op.cc",
        "caffe2/ideep/operators/quantization/int8_relu_op.cc",
        "caffe2/ideep/operators/queue_ops.cc",
        "caffe2/ideep/operators/relu_op.cc",
        "caffe2/ideep/operators/reshape_op.cc",
        "caffe2/ideep/operators/shape_op.cc",
        "caffe2/ideep/operators/sigmoid_op.cc",
        "caffe2/ideep/operators/spatial_batch_norm_op.cc",
        "caffe2/ideep/operators/transpose_op.cc",
        "caffe2/ideep/operators/utility_ops.cc",
        "caffe2/ideep/utils/ideep_register.cc",
    ],
)

filegroup(
    name = "caffe2_onnx_srcs",
    srcs = [
        "caffe2/onnx/backend.cc",
        "caffe2/onnx/backend_rep.cc",
        "caffe2/onnx/device.cc",
        "caffe2/onnx/helper.cc",
        "caffe2/onnx/offline_tensor.cc",
        "caffe2/onnx/onnx_exporter.cc",
        "caffe2/onnx/onnxifi_graph_info.cc",
        "caffe2/onnx/onnxifi_init.cc",
    ],
)

filegroup(
    name = "caffe2_operators_srcs",
    srcs = [
        "caffe2/operators/abs_op.cc",
        "caffe2/operators/accumulate_op.cc",
        "caffe2/operators/accuracy_op.cc",
        "caffe2/operators/acos_op.cc",
        "caffe2/operators/affine_channel_op.cc",
        "caffe2/operators/alias_with_name.cc",
        "caffe2/operators/apmeter_op.cc",
        "caffe2/operators/arg_ops.cc",
        "caffe2/operators/asin_op.cc",
        "caffe2/operators/assert_op.cc",
        "caffe2/operators/atan_op.cc",
        "caffe2/operators/atomic_ops.cc",
        "caffe2/operators/batch_box_cox_op.cc",
        "caffe2/operators/batch_bucketize_op.cc",
        "caffe2/operators/batch_gather_ops.cc",
        "caffe2/operators/batch_matmul_op.cc",
        "caffe2/operators/batch_moments_op.cc",
        "caffe2/operators/batch_permutation_op.cc",
        "caffe2/operators/batch_sparse_to_dense_op.cc",
        "caffe2/operators/bbox_transform_op.cc",
        "caffe2/operators/bisect_percentile_op.cc",
        "caffe2/operators/boolean_mask_ops.cc",
        "caffe2/operators/boolean_unmask_ops.cc",
        "caffe2/operators/box_with_nms_limit_op.cc",
        "caffe2/operators/bucketize_op.cc",
        "caffe2/operators/byte_weight_dequant_op.cc",
        "caffe2/operators/cast_op.cc",
        "caffe2/operators/cbrt_op.cc",
        "caffe2/operators/cc_bmm_bg_op.cc",
        "caffe2/operators/ceil_op.cc",
        "caffe2/operators/channel_backprop_stats_op.cc",
        "caffe2/operators/channel_shuffle_op.cc",
        "caffe2/operators/channel_stats_op.cc",
        "caffe2/operators/clip_op.cc",
        "caffe2/operators/collect_and_distribute_fpn_rpn_proposals_op.cc",
        "caffe2/operators/communicator_op.cc",
        "caffe2/operators/concat_split_op.cc",
        "caffe2/operators/conditional_op.cc",
        "caffe2/operators/conv_gradient_op.cc",
        "caffe2/operators/conv_op.cc",
        "caffe2/operators/conv_op_eigen.cc",
        "caffe2/operators/conv_op_shared.cc",
        "caffe2/operators/conv_transpose_gradient_op.cc",
        "caffe2/operators/conv_transpose_op_mobile.cc",
        "caffe2/operators/copy_op.cc",
        "caffe2/operators/copy_rows_to_tensor_op.cc",
        "caffe2/operators/cos_op.cc",
        "caffe2/operators/cosh_op.cc",
        "caffe2/operators/cosine_embedding_criterion_op.cc",
        "caffe2/operators/counter_ops.cc",
        "caffe2/operators/crash_op.cc",
        "caffe2/operators/create_scope_op.cc",
        "caffe2/operators/crf_viterbi_op.cc",
        "caffe2/operators/cross_entropy_op.cc",
        "caffe2/operators/ctc_beam_search_decoder_op.cc",
        "caffe2/operators/ctc_greedy_decoder_op.cc",
        "caffe2/operators/cube_op.cc",
        "caffe2/operators/data_couple.cc",
        "caffe2/operators/dataset_ops.cc",
        "caffe2/operators/deform_conv_gradient_op.cc",
        "caffe2/operators/deform_conv_op.cc",
        "caffe2/operators/dense_vector_to_id_list_op.cc",
        "caffe2/operators/distance_op.cc",
        "caffe2/operators/do_op.cc",
        "caffe2/operators/dropout_op.cc",
        "caffe2/operators/elementwise_add_gradient_op.cc",
        "caffe2/operators/elementwise_add_op.cc",
        "caffe2/operators/elementwise_div_gradient_op.cc",
        "caffe2/operators/elementwise_div_op.cc",
        "caffe2/operators/elementwise_linear_op.cc",
        "caffe2/operators/elementwise_logical_ops.cc",
        "caffe2/operators/elementwise_mul_gradient_op.cc",
        "caffe2/operators/elementwise_mul_op.cc",
        "caffe2/operators/elementwise_ops.cc",
        "caffe2/operators/elementwise_ops_schema.cc",
        "caffe2/operators/elementwise_ops_utils.cc",
        "caffe2/operators/elementwise_sub_gradient_op.cc",
        "caffe2/operators/elementwise_sub_op.cc",
        "caffe2/operators/elementwise_sum_op.cc",
        "caffe2/operators/elu_op.cc",
        "caffe2/operators/enforce_finite_op.cc",
        "caffe2/operators/ensure_clipped_op.cc",
        "caffe2/operators/ensure_cpu_output_op.cc",
        "caffe2/operators/erf_op.cc",
        "caffe2/operators/exp_op.cc",
        "caffe2/operators/expand_op.cc",
        "caffe2/operators/expand_squeeze_dims_op.cc",
        "caffe2/operators/fc_inference.cc",
        "caffe2/operators/feature_maps_ops.cc",
        "caffe2/operators/feed_blob_op.cc",
        "caffe2/operators/filler_op.cc",
        "caffe2/operators/find_duplicate_elements_op.cc",
        "caffe2/operators/find_op.cc",
        "caffe2/operators/flatten_op.cc",
        "caffe2/operators/flexible_top_k.cc",
        "caffe2/operators/floor_op.cc",
        "caffe2/operators/free_op.cc",
        "caffe2/operators/fully_connected_op.cc",
        "caffe2/operators/fused_rowwise_8bit_conversion_ops.cc",
        "caffe2/operators/fused_rowwise_random_quantization_ops.cc",
        "caffe2/operators/gather_fused_8bit_rowwise_op.cc",
        "caffe2/operators/gather_op.cc",
        "caffe2/operators/gather_ranges_to_dense_op.cc",
        "caffe2/operators/gelu_op.cc",
        "caffe2/operators/generate_proposals_op.cc",
        "caffe2/operators/given_tensor_byte_string_to_uint8_fill_op.cc",
        "caffe2/operators/given_tensor_fill_op.cc",
        "caffe2/operators/glu_op.cc",
        "caffe2/operators/group_norm_op.cc",
        "caffe2/operators/gru_unit_op.cc",
        "caffe2/operators/h_softmax_op.cc",
        "caffe2/operators/half_float_ops.cc",
        "caffe2/operators/hard_sigmoid_op.cc",
        "caffe2/operators/heatmap_max_keypoint_op.cc",
        "caffe2/operators/if_op.cc",
        "caffe2/operators/im2col_op.cc",
        "caffe2/operators/index_hash_ops.cc",
        "caffe2/operators/index_ops.cc",
        "caffe2/operators/inference_lstm_op.cc",
        "caffe2/operators/instance_norm_gradient_op.cc",
        "caffe2/operators/instance_norm_op.cc",
        "caffe2/operators/integral_image_op.cc",
        "caffe2/operators/is_empty_op.cc",
        "caffe2/operators/jsd_op.cc",
        "caffe2/operators/key_split_ops.cc",
        "caffe2/operators/last_n_window_collector.cc",
        "caffe2/operators/layer_norm_op.cc",
        "caffe2/operators/leaky_relu_op.cc",
        "caffe2/operators/length_split_op.cc",
        "caffe2/operators/lengths_pad_op.cc",
        "caffe2/operators/lengths_reducer_fused_8bit_rowwise_ops.cc",
        "caffe2/operators/lengths_reducer_ops.cc",
        "caffe2/operators/lengths_reducer_rowwise_8bit_ops.cc",
        "caffe2/operators/lengths_tile_op.cc",
        "caffe2/operators/lengths_top_k_op.cc",
        "caffe2/operators/listwise_l2r_op.cc",
        "caffe2/operators/load_save_op.cc",
        "caffe2/operators/load_save_op_util.cc",
        "caffe2/operators/local_response_normalization_op.cc",
        "caffe2/operators/locally_connected_op.cc",
        "caffe2/operators/locally_connected_op_util.cc",
        "caffe2/operators/log_op.cc",
        "caffe2/operators/logit_op.cc",
        "caffe2/operators/loss_op.cc",
        "caffe2/operators/lp_pool_op.cc",
        "caffe2/operators/lpnorm_op.cc",
        "caffe2/operators/lstm_unit_op.cc",
        "caffe2/operators/map_ops.cc",
        "caffe2/operators/margin_ranking_criterion_op.cc",
        "caffe2/operators/matmul_op.cc",
        "caffe2/operators/mean_op.cc",
        "caffe2/operators/merge_id_lists_op.cc",
        "caffe2/operators/minmax_gradient_ops.cc",
        "caffe2/operators/minmax_ops.cc",
        "caffe2/operators/mod_op.cc",
        "caffe2/operators/moments_op.cc",
        "caffe2/operators/multi_class_accuracy_op.cc",
        "caffe2/operators/negate_gradient_op.cc",
        "caffe2/operators/negative_op.cc",
        "caffe2/operators/ngram_ops.cc",
        "caffe2/operators/norm_planar_yuv_op.cc",
        "caffe2/operators/normalize_l1_op.cc",
        "caffe2/operators/normalize_op.cc",
        "caffe2/operators/numpy_tile_op.cc",
        "caffe2/operators/one_hot_ops.cc",
        "caffe2/operators/onnx_while_op.cc",
        "caffe2/operators/order_switch_ops.cc",
        "caffe2/operators/pack_rnn_sequence_op.cc",
        "caffe2/operators/pack_segments.cc",
        "caffe2/operators/pad_op.cc",
        "caffe2/operators/partition_ops.cc",
        "caffe2/operators/percentile_op.cc",
        "caffe2/operators/perplexity_op.cc",
        "caffe2/operators/piecewise_linear_transform_op.cc",
        "caffe2/operators/pool_gradient_op.cc",
        "caffe2/operators/pool_op.cc",
        "caffe2/operators/pool_op_util.cc",
        "caffe2/operators/pow_op.cc",
        "caffe2/operators/prelu_op.cc",
        "caffe2/operators/prepend_dim_op.cc",
        "caffe2/operators/quant_decode_op.cc",
        "caffe2/operators/rank_loss_op.cc",
        "caffe2/operators/reciprocal_gradient_op.cc",
        "caffe2/operators/reciprocal_op.cc",
        "caffe2/operators/reduce_front_back_max_ops.cc",
        "caffe2/operators/reduce_front_back_mean_ops.cc",
        "caffe2/operators/reduce_front_back_sum_ops.cc",
        "caffe2/operators/reduce_ops.cc",
        "caffe2/operators/reduction_ops.cc",
        "caffe2/operators/relu_n_op.cc",
        "caffe2/operators/relu_op.cc",
        "caffe2/operators/remove_data_blocks_op.cc",
        "caffe2/operators/replace_nan_op.cc",
        "caffe2/operators/reservoir_sampling.cc",
        "caffe2/operators/reshape_op.cc",
        "caffe2/operators/resize_3d_op.cc",
        "caffe2/operators/resize_op.cc",
        "caffe2/operators/reverse_packed_segs_op.cc",
        "caffe2/operators/rmac_regions_op.cc",
        "caffe2/operators/rnn/recurrent_network_blob_fetcher_op.cc",
        "caffe2/operators/rnn/recurrent_network_executor.cc",
        "caffe2/operators/rnn/recurrent_network_op.cc",
        "caffe2/operators/roi_align_gradient_op.cc",
        "caffe2/operators/roi_align_op.cc",
        "caffe2/operators/roi_align_rotated_gradient_op.cc",
        "caffe2/operators/roi_align_rotated_op.cc",
        "caffe2/operators/roi_pool_op.cc",
        "caffe2/operators/rowmul_op.cc",
        "caffe2/operators/rsqrt_op.cc",
        "caffe2/operators/scale_blobs_op.cc",
        "caffe2/operators/scale_op.cc",
        "caffe2/operators/segment_reduction_op.cc",
        "caffe2/operators/selu_op.cc",
        "caffe2/operators/sequence_ops.cc",
        "caffe2/operators/shape_op.cc",
        "caffe2/operators/sigmoid_gradient_op.cc",
        "caffe2/operators/sigmoid_op.cc",
        "caffe2/operators/sin_op.cc",
        "caffe2/operators/sinh_op.cc",
        "caffe2/operators/sinusoid_position_encoding_op.cc",
        "caffe2/operators/slice_op.cc",
        "caffe2/operators/softmax_op.cc",
        "caffe2/operators/softmax_utils.cc",
        "caffe2/operators/softmax_with_loss_op.cc",
        "caffe2/operators/softplus_op.cc",
        "caffe2/operators/softsign_op.cc",
        "caffe2/operators/space_batch_op.cc",
        "caffe2/operators/sparse_dropout_with_replacement_op.cc",
        "caffe2/operators/sparse_normalize_op.cc",
        "caffe2/operators/sparse_to_dense_mask_op.cc",
        "caffe2/operators/sparse_to_dense_op.cc",
        "caffe2/operators/spatial_batch_norm_gradient_op.cc",
        "caffe2/operators/spatial_batch_norm_op.cc",
        "caffe2/operators/spatial_softmax_with_loss_op.cc",
        "caffe2/operators/sqr_op.cc",
        "caffe2/operators/sqrt_op.cc",
        "caffe2/operators/square_root_divide_op.cc",
        "caffe2/operators/stats_ops.cc",
        "caffe2/operators/stats_put_ops.cc",
        "caffe2/operators/stop_gradient.cc",
        "caffe2/operators/string_ops.cc",
        "caffe2/operators/stump_func_op.cc",
        "caffe2/operators/stylizer_ops.cc",
        "caffe2/operators/summarize_op.cc",
        "caffe2/operators/swish_op.cc",
        "caffe2/operators/tan_op.cc",
        "caffe2/operators/tanh_gradient_op.cc",
        "caffe2/operators/tanh_op.cc",
        "caffe2/operators/tensor_protos_db_input.cc",
        "caffe2/operators/text_file_reader.cc",
        "caffe2/operators/text_file_reader_utils.cc",
        "caffe2/operators/thresholded_relu_op.cc",
        "caffe2/operators/tile_op.cc",
        "caffe2/operators/top_k.cc",
        "caffe2/operators/transpose_op.cc",
        "caffe2/operators/tt_linear_op.cc",
        "caffe2/operators/unique_ops.cc",
        "caffe2/operators/upsample_op.cc",
        "caffe2/operators/utility_ops.cc",
        "caffe2/operators/variable_length_sequence_padding.cc",
        "caffe2/operators/weighted_multi_sampling_op.cc",
        "caffe2/operators/weighted_sample_op.cc",
        "caffe2/operators/while_op.cc",
        "caffe2/operators/workspace_ops.cc",
        "caffe2/operators/zero_gradient_op.cc",
    ],
)

filegroup(
    name = "caffe2_opt_srcs",
    srcs = [
        "caffe2/opt/annotations.cc",
        "caffe2/opt/backend_cutting.cc",
        "caffe2/opt/backend_transformer_base.cc",
        "caffe2/opt/bound_shape_inferencer.cc",
        "caffe2/opt/converter.cc",
        "caffe2/opt/dead_code_elim.cc",
        "caffe2/opt/device.cc",
        "caffe2/opt/distributed.cc",
        "caffe2/opt/distributed_converter.cc",
        "caffe2/opt/fusion.cc",
        "caffe2/opt/mobile.cc",
        "caffe2/opt/onnxifi_op.cc",
        "caffe2/opt/onnxifi_transformer.cc",
        "caffe2/opt/optimize_ideep.cc",
        "caffe2/opt/optimizer.cc",
        "caffe2/opt/passes.cc",
        "caffe2/opt/shape_info.cc",
        "caffe2/opt/tvm_transformer.cc",
    ],
)

filegroup(
    name = "caffe2_perfkernels_srcs",
    srcs = [
        "caffe2/perfkernels/adagrad.cc",
        "caffe2/perfkernels/embedding_lookup.cc",
        "caffe2/perfkernels/embedding_lookup_idx.cc",
        "caffe2/perfkernels/fused_8bit_rowwise_embedding_lookup.cc",
        "caffe2/perfkernels/fused_8bit_rowwise_embedding_lookup_idx.cc",
        "caffe2/perfkernels/fused_nbit_rowwise_conversion.cc",
        "caffe2/perfkernels/lstm_unit_cpu_common.cc",
        "caffe2/perfkernels/math_cpu_base.cc",
        "caffe2/perfkernels/typed_axpy.cc",
    ],
)

filegroup(
    name = "caffe2_predictor_srcs",
    srcs = [
        "caffe2/predictor/emulator/data_filler.cc",
        "caffe2/predictor/emulator/data_filler.h",
        "caffe2/predictor/predictor.cc",
        "caffe2/predictor/predictor_config.cc",
        "caffe2/predictor/predictor_utils.cc",
    ],
)

filegroup(
    name = "caffe2_quantization_srcs",
    srcs = [
        "caffe2/quantization/server/activation_distribution_observer.cc",
        "caffe2/quantization/server/batch_matmul_dnnlowp_op.cc",
        "caffe2/quantization/server/caffe2_dnnlowp_utils.cc",
        "caffe2/quantization/server/channel_shuffle_dnnlowp_op.cc",
        "caffe2/quantization/server/concat_dnnlowp_op.cc",
        "caffe2/quantization/server/conv_dnnlowp_acc16_op.cc",
        "caffe2/quantization/server/conv_dnnlowp_op.cc",
        "caffe2/quantization/server/conv_relu_op.cc",
        "caffe2/quantization/server/dequantize_dnnlowp_op.cc",
        "caffe2/quantization/server/dnnlowp.cc",
        "caffe2/quantization/server/dnnlowp_partition.cc",
        "caffe2/quantization/server/dynamic_histogram.cc",
        "caffe2/quantization/server/elementwise_add_dnnlowp_op.cc",
        "caffe2/quantization/server/elementwise_linear_dnnlowp_op.cc",
        "caffe2/quantization/server/elementwise_mul_dnnlowp_op.cc",
        "caffe2/quantization/server/elementwise_sum_dnnlowp_op.cc",
        "caffe2/quantization/server/elementwise_sum_relu_op.cc",
        "caffe2/quantization/server/fbgemm_pack_matrix_cache.cc",
        "caffe2/quantization/server/fbgemm_pack_op.cc",
        "caffe2/quantization/server/fully_connected_dnnlowp_acc16_op.cc",
        "caffe2/quantization/server/fully_connected_dnnlowp_op.cc",
        "caffe2/quantization/server/fully_connected_fake_lowp_op.cc",
        "caffe2/quantization/server/group_norm_dnnlowp_op.cc",
        "caffe2/quantization/server/int8_gen_quant_params.cc",
        "caffe2/quantization/server/kl_minimization.cc",
        "caffe2/quantization/server/lstm_unit_dnnlowp_op.cc",
        "caffe2/quantization/server/norm_minimization.cc",
        "caffe2/quantization/server/p99.cc",
        "caffe2/quantization/server/pool_dnnlowp_op.cc",
        "caffe2/quantization/server/quantize_dnnlowp_op.cc",
        "caffe2/quantization/server/relu_dnnlowp_op.cc",
        "caffe2/quantization/server/sigmoid.cc",
        "caffe2/quantization/server/sigmoid_dnnlowp_op.cc",
        "caffe2/quantization/server/spatial_batch_norm_dnnlowp_op.cc",
        "caffe2/quantization/server/tanh.cc",
        "caffe2/quantization/server/tanh_dnnlowp_op.cc",
        "caffe2/quantization/server/utility_dnnlowp_ops.cc",
    ],
)

filegroup(
    name = "caffe2_queue_srcs",
    srcs = [
        "caffe2/queue/blobs_queue.cc",
        "caffe2/queue/blobs_queue_db.cc",
        "caffe2/queue/queue_ops.cc",
        "caffe2/queue/rebatching_queue.cc",
        "caffe2/queue/rebatching_queue_ops.cc",
    ],
)

filegroup(
    name = "caffe2_serialize_srcs",
    srcs = [
        "caffe2/serialize/file_adapter.cc",
        "caffe2/serialize/inline_container.cc",
        "caffe2/serialize/istream_adapter.cc",
        "caffe2/serialize/read_adapter_interface.cc",
    ],
)

filegroup(
    name = "caffe2_sgd_srcs",
    srcs = [
        "caffe2/sgd/adadelta_op.cc",
        "caffe2/sgd/adagrad_op.cc",
        "caffe2/sgd/adam_op.cc",
        "caffe2/sgd/clip_tensor_op.cc",
        "caffe2/sgd/ftrl_op.cc",
        "caffe2/sgd/gftrl_op.cc",
        "caffe2/sgd/iter_op.cc",
        "caffe2/sgd/lars_op.cc",
        "caffe2/sgd/learning_rate_adaption_op.cc",
        "caffe2/sgd/learning_rate_op.cc",
        "caffe2/sgd/momentum_sgd_op.cc",
        "caffe2/sgd/rmsprop_op.cc",
        "caffe2/sgd/wngrad_op.cc",
        "caffe2/sgd/yellowfin_op.cc",
    ],
)

filegroup(
    name = "caffe2_transforms_srcs",
    srcs = [
        "caffe2/transforms/common_subexpression_elimination.cc",
        "caffe2/transforms/conv_to_nnpack_transform.cc",
        "caffe2/transforms/pattern_net_transform.cc",
        "caffe2/transforms/single_op_transform.cc",
    ],
)

filegroup(
    name = "caffe2_utils_srcs",
    srcs = [
        "caffe2/utils/bench_utils.cc",
        "caffe2/utils/cpuid.cc",
        "caffe2/utils/math/broadcast.cc",
        "caffe2/utils/math/elementwise.cc",
        "caffe2/utils/math/reduce.cc",
        "caffe2/utils/math/transpose.cc",
        "caffe2/utils/math/utils.cc",
        "caffe2/utils/math_cpu.cc",
        "caffe2/utils/murmur_hash3.cc",
        "caffe2/utils/proto_convert.cc",
        "caffe2/utils/proto_utils.cc",
        "caffe2/utils/proto_wrap.cc",
        "caffe2/utils/signal_handler.cc",
        "caffe2/utils/smart_tensor_printer.cc",
        "caffe2/utils/string_utils.cc",
        "caffe2/utils/threadpool/ThreadPool.cc",
        "caffe2/utils/threadpool/pthreadpool.cc",
        "caffe2/utils/threadpool/pthreadpool_impl.cc",
    ],
)

filegroup(
    name = "caffe2_cuda_srcs",
    srcs = [
        "caffe2/contrib/aten/aten_op_gpu.cc",
        "caffe2/contrib/gloo/allreduce_ops_gpu.cc",
        "caffe2/contrib/gloo/broadcast_ops_gpu.cc",
        "caffe2/contrib/gloo/common_world_ops_gpu.cc",
        "caffe2/core/blob_serialization_gpu.cc",
        "caffe2/core/common_cudnn.cc",
        "caffe2/core/common_gpu.cc",
        "caffe2/core/event_gpu.cc",
        "caffe2/db/create_db_op_gpu.cc",
        "caffe2/distributed/file_store_handler_op_gpu.cc",
        "caffe2/operators/communicator_op_gpu.cc",
        "caffe2/operators/concat_split_op_gpu.cc",
        "caffe2/operators/conv_op_cache_cudnn.cc",
        "caffe2/operators/conv_op_cudnn.cc",
        "caffe2/operators/conv_op_gpu.cc",
        "caffe2/operators/conv_op_shared_gpu.cc",
        "caffe2/operators/conv_transpose_op_cudnn.cc",
        "caffe2/operators/conv_transpose_op_gpu.cc",
        "caffe2/operators/counter_ops_gpu.cc",
        "caffe2/operators/do_op_gpu.cc",
        "caffe2/operators/dropout_op_cudnn.cc",
        "caffe2/operators/elementwise_add_op_gpu.cc",
        "caffe2/operators/elementwise_sub_op_gpu.cc",
        "caffe2/operators/elu_op_cudnn.cc",
        "caffe2/operators/exp_op_gpu.cc",
        "caffe2/operators/expand_op_gpu.cc",
        "caffe2/operators/expand_squeeze_dims_op_gpu.cc",
        "caffe2/operators/free_op_gpu.cc",
        "caffe2/operators/fully_connected_op_gpu.cc",
        "caffe2/operators/if_op_gpu.cc",
        "caffe2/operators/im2col_op_gpu.cc",
        "caffe2/operators/load_save_op_gpu.cc",
        "caffe2/operators/local_response_normalization_op_cudnn.cc",
        "caffe2/operators/locally_connected_op_gpu.cc",
        "caffe2/operators/log_op_gpu.cc",
        "caffe2/operators/matmul_op_gpu.cc",
        "caffe2/operators/negate_gradient_op_gpu.cc",
        "caffe2/operators/negative_op_gpu.cc",
        "caffe2/operators/order_switch_ops_cudnn.cc",
        "caffe2/operators/order_switch_ops_gpu.cc",
        "caffe2/operators/pool_op_cudnn.cc",
        "caffe2/operators/prepend_dim_op_gpu.cc",
        "caffe2/operators/reshape_op_gpu.cc",
        "caffe2/operators/rnn/recurrent_network_blob_fetcher_op_gpu.cc",
        "caffe2/operators/rnn/recurrent_network_executor_gpu.cc",
        "caffe2/operators/rnn/recurrent_op_cudnn.cc",
        "caffe2/operators/scale_op_gpu.cc",
        "caffe2/operators/shape_op_gpu.cc",
        "caffe2/operators/sigmoid_op_cudnn.cc",
        "caffe2/operators/softmax_op_cudnn.cc",
        "caffe2/operators/sqr_op_gpu.cc",
        "caffe2/operators/sqrt_op_gpu.cc",
        "caffe2/operators/stop_gradient_gpu.cc",
        "caffe2/operators/tanh_op_cudnn.cc",
        "caffe2/operators/tensor_protos_db_input_gpu.cc",
        "caffe2/operators/transpose_op_cudnn.cc",
        "caffe2/operators/while_op_gpu.cc",
        "caffe2/operators/zero_gradient_op_gpu.cc",
        "caffe2/queue/queue_ops_gpu.cc",
        "caffe2/sgd/iter_op_gpu.cc",
        "caffe2/sgd/learning_rate_op_gpu.cc",
    ],
)

filegroup(
    name = "caffe2_cu_srcs",
    srcs = [
        "caffe2/core/context_gpu.cu.cc",
        "caffe2/operators/abs_op.cu.cc",
        "caffe2/operators/accumulate_op.cu.cc",
        "caffe2/operators/accuracy_op.cu.cc",
        "caffe2/operators/acos_op.cu.cc",
        "caffe2/operators/affine_channel_op.cu.cc",
        "caffe2/operators/alias_with_name.cu.cc",
        "caffe2/operators/arg_ops.cu.cc",
        "caffe2/operators/asin_op.cu.cc",
        "caffe2/operators/assert_op.cu.cc",
        "caffe2/operators/atan_op.cu.cc",
        "caffe2/operators/batch_gather_ops.cu.cc",
        "caffe2/operators/batch_matmul_op.cu.cc",
        "caffe2/operators/batch_moments_op.cu.cc",
        "caffe2/operators/batch_permutation_op.cu.cc",
        "caffe2/operators/batch_sparse_to_dense_op.cu.cc",
        "caffe2/operators/boolean_mask_ops.cu.cc",
        "caffe2/operators/boolean_unmask_ops.cu.cc",
        "caffe2/operators/bucketize_op.cu.cc",
        "caffe2/operators/cast_op.cu.cc",
        "caffe2/operators/cbrt_op.cu.cc",
        "caffe2/operators/ceil_op.cu.cc",
        "caffe2/operators/channel_backprop_stats_op.cu.cc",
        "caffe2/operators/channel_shuffle_op.cu.cc",
        "caffe2/operators/channel_stats_op.cu.cc",
        "caffe2/operators/channelwise_conv3d_op_cudnn.cu.cc",
        "caffe2/operators/clip_op.cu.cc",
        "caffe2/operators/copy_op.cu.cc",
        "caffe2/operators/cos_op.cu.cc",
        "caffe2/operators/cosh_op.cu.cc",
        "caffe2/operators/cosine_embedding_criterion_op.cu.cc",
        "caffe2/operators/cross_entropy_op.cu.cc",
        "caffe2/operators/cube_op.cu.cc",
        "caffe2/operators/data_couple_gpu.cu.cc",
        "caffe2/operators/deform_conv_op.cu.cc",
        "caffe2/operators/depthwise_3x3_conv_op_cudnn.cu.cc",
        "caffe2/operators/distance_op.cu.cc",
        "caffe2/operators/dropout_op.cu.cc",
        "caffe2/operators/elementwise_div_op.cu.cc",
        "caffe2/operators/elementwise_linear_op.cu.cc",
        "caffe2/operators/elementwise_mul_op.cu.cc",
        "caffe2/operators/elementwise_ops.cu.cc",
        "caffe2/operators/elu_op.cu.cc",
        "caffe2/operators/enforce_finite_op.cu.cc",
        "caffe2/operators/ensure_cpu_output_op.cu.cc",
        "caffe2/operators/erf_op.cu.cc",
        "caffe2/operators/filler_op.cu.cc",
        "caffe2/operators/find_op.cu.cc",
        "caffe2/operators/floor_op.cu.cc",
        "caffe2/operators/gather_op.cu.cc",
        "caffe2/operators/gelu_op.cu.cc",
        "caffe2/operators/generate_proposals_op.cu.cc",
        "caffe2/operators/generate_proposals_op_util_nms_gpu.cu.cc",
        "caffe2/operators/given_tensor_byte_string_to_uint8_fill_op.cu.cc",
        "caffe2/operators/given_tensor_fill_op.cu.cc",
        "caffe2/operators/glu_op.cu.cc",
        "caffe2/operators/group_norm_op.cu.cc",
        "caffe2/operators/gru_unit_op_gpu.cu.cc",
        "caffe2/operators/half_float_ops.cu.cc",
        "caffe2/operators/hard_sigmoid_op.cu.cc",
        "caffe2/operators/instance_norm_op.cu.cc",
        "caffe2/operators/integral_image_op.cu.cc",
        "caffe2/operators/layer_norm_op.cu.cc",
        "caffe2/operators/leaky_relu_op.cu.cc",
        "caffe2/operators/lengths_pad_op.cu.cc",
        "caffe2/operators/lengths_tile_op.cu.cc",
        "caffe2/operators/local_response_normalization_op.cu.cc",
        "caffe2/operators/logit_op.cu.cc",
        "caffe2/operators/loss_op.cu.cc",
        "caffe2/operators/lp_pool_op.cu.cc",
        "caffe2/operators/lstm_unit_op_gpu.cu.cc",
        "caffe2/operators/margin_ranking_criterion_op.cu.cc",
        "caffe2/operators/max_pool_with_index.cu.cc",
        "caffe2/operators/mean_op.cu.cc",
        "caffe2/operators/mem_query_op.cu.cc",
        "caffe2/operators/minmax_ops.cu.cc",
        "caffe2/operators/moments_op.cu.cc",
        "caffe2/operators/multi_class_accuracy_op.cu.cc",
        "caffe2/operators/normalize_ops.cu.cc",
        "caffe2/operators/one_hot_ops.cu.cc",
        "caffe2/operators/pack_segments.cu.cc",
        "caffe2/operators/pad_op_gpu.cu.cc",
        "caffe2/operators/perplexity_op.cu.cc",
        "caffe2/operators/piecewise_linear_transform_op.cu.cc",
        "caffe2/operators/pool_op.cu.cc",
        "caffe2/operators/pow_op.cu.cc",
        "caffe2/operators/prelu_op.cu.cc",
        "caffe2/operators/reciprocal_op.cu.cc",
        "caffe2/operators/reduce_front_back_max_ops.cu.cc",
        "caffe2/operators/reduce_front_back_sum_mean_ops.cu.cc",
        "caffe2/operators/reduce_ops.cu.cc",
        "caffe2/operators/reduction_ops.cu.cc",
        "caffe2/operators/relu_n_op.cu.cc",
        "caffe2/operators/relu_op.cu.cc",
        "caffe2/operators/replace_nan_op.cu.cc",
        "caffe2/operators/resize_3d_op.cu.cc",
        "caffe2/operators/resize_op.cu.cc",
        "caffe2/operators/reverse_packed_segs_op.cu.cc",
        "caffe2/operators/rmac_regions_op.cu.cc",
        "caffe2/operators/rnn/recurrent_network_op_gpu.cu.cc",
        "caffe2/operators/roi_align_gradient_op.cu.cc",
        "caffe2/operators/roi_align_op.cu.cc",
        "caffe2/operators/roi_align_rotated_gradient_op.cu.cc",
        "caffe2/operators/roi_align_rotated_op.cu.cc",
        "caffe2/operators/roi_pool_op.cu.cc",
        "caffe2/operators/rsqrt_op.cu.cc",
        "caffe2/operators/scale_blobs_op.cu.cc",
        "caffe2/operators/segment_reduction_op_gpu.cu.cc",
        "caffe2/operators/selu_op.cu.cc",
        "caffe2/operators/sequence_ops.cu.cc",
        "caffe2/operators/sigmoid_op.cu.cc",
        "caffe2/operators/sin_op.cu.cc",
        "caffe2/operators/sinh_op.cu.cc",
        "caffe2/operators/slice_op.cu.cc",
        "caffe2/operators/softmax_ops.cu.cc",
        "caffe2/operators/softplus_op.cu.cc",
        "caffe2/operators/softsign_op.cu.cc",
        "caffe2/operators/space_batch_op_gpu.cu.cc",
        "caffe2/operators/sparse_normalize_op_gpu.cu.cc",
        "caffe2/operators/sparse_to_dense_op.cu.cc",
        "caffe2/operators/spatial_batch_norm_op.cu.cc",
        "caffe2/operators/spatial_batch_norm_op_cudnn.cu.cc",
        "caffe2/operators/stump_func_op.cu.cc",
        "caffe2/operators/summarize_op.cu.cc",
        "caffe2/operators/swish_op.cu.cc",
        "caffe2/operators/tan_op.cu.cc",
        "caffe2/operators/tanh_op.cu.cc",
        "caffe2/operators/thresholded_relu_op.cu.cc",
        "caffe2/operators/tile_op.cu.cc",
        "caffe2/operators/top_k.cu.cc",
        "caffe2/operators/transpose_op.cu.cc",
        "caffe2/operators/unique_ops.cu.cc",
        "caffe2/operators/upsample_op.cu.cc",
        "caffe2/operators/utility_ops.cu.cc",
        "caffe2/operators/weighted_sample_op.cu.cc",
        "caffe2/sgd/adadelta_op_gpu.cu.cc",
        "caffe2/sgd/adagrad_op_gpu.cu.cc",
        "caffe2/sgd/adam_op_gpu.cu.cc",
        "caffe2/sgd/fp16_momentum_sgd_op.cu.cc",
        "caffe2/sgd/fp32_momentum_sgd_op.cu.cc",
        "caffe2/sgd/lars_op_gpu.cu.cc",
        "caffe2/sgd/momentum_sgd_op_gpu.cu.cc",
        "caffe2/sgd/rmsprop_op_gpu.cu.cc",
        "caffe2/sgd/yellowfin_op_gpu.cu.cc",
        "caffe2/utils/math/broadcast.cu.cc",
        "caffe2/utils/math/elementwise.cu.cc",
        "caffe2/utils/math/reduce.cu.cc",
        "caffe2/utils/math/transpose.cu.cc",
        "caffe2/utils/math_gpu.cu.cc",
    ],
)

# To achieve finer granularity and make debug easier, caffe2 is split into three libraries:
# ATen, caffe2 and caffe2_for_aten_headers. ATen lib group up source codes under
# aten/ directory and caffe2 contains most files under `caffe2/` directory. Since the
# ATen lib and the caffe2 lib would depend on each other, `caffe2_for_aten_headers` is splitted
# out from `caffe2` to avoid dependency cycle.
cc_library(
    name = "caffe2_for_aten_headers",
    hdrs = [
        "caffe2/core/common.h",
        "caffe2/core/logging.h",
        "caffe2/core/types.h",
        "caffe2/perfkernels/common.h",
        "caffe2/perfkernels/embedding_lookup.h",
        "caffe2/perfkernels/embedding_lookup_idx.h",
        "caffe2/utils/fixed_divisor.h",
        "caffe2/utils/cpuid.h",
    ] + glob([
        "caffe2/utils/threadpool/*.h",
        "caffe2/proto/*.h",
    ]),
    copts = CAFFE2_COPTS,
    visibility = ["//visibility:public"],
    deps = [
        ":c10_headers",
        ":caffe2_protos",
        ":caffe2_core_macros_h",
    ],
)

cc_library(
    name = "caffe2_headers",
    hdrs = glob([
        "caffe2/contrib/aten/*.h",
        "caffe2/contrib/gloo/*.h",
        "caffe2/core/*.h",
        "caffe2/core/nomnigraph/include/nomnigraph/Converters/*.h",
        "caffe2/core/nomnigraph/include/nomnigraph/Generated/*.h",
        "caffe2/core/nomnigraph/include/nomnigraph/Graph/*.h",
        "caffe2/core/nomnigraph/include/nomnigraph/Representations/*.h",
        "caffe2/core/nomnigraph/include/nomnigraph/Support/*.h",
        "caffe2/core/nomnigraph/include/nomnigraph/Transformations/*.h",
        "caffe2/core/nomnigraph/tests/*.h",
        "caffe2/db/*.h",
        "caffe2/distributed/*.h",
        "caffe2/ideep/*.h",
        "caffe2/ideep/operators/*.h",
        "caffe2/ideep/operators/quantization/*.h",
        "caffe2/ideep/utils/*.h",
        "caffe2/onnx/*.h",
        "caffe2/operators/*.h",
        "caffe2/operators/rnn/*.h",
        "caffe2/opt/*.h",
        "caffe2/perfkernels/*.h",
        "caffe2/predictor/*.h",
        "caffe2/predictor/emulator/*.h",
        "caffe2/proto/*.h",
        "caffe2/quantization/server/*.h",
        "caffe2/queue/*.h",
        "caffe2/serialize/*.h",
        "caffe2/sgd/*.h",
        "caffe2/share/contrib/depthwise/*.h",
        "caffe2/transforms/*.h",
        "caffe2/utils/*.h",
        "caffe2/utils/math/*.h",
        "caffe2/utils/threadpool/*.h",
        "modules/**/*.h",
    ]) + if_cuda(glob([
        "caffe2/**/*.cuh",
        "caffe2/image/*.h",
    ])),
    copts = CAFFE2_COPTS,
    includes = [
        "caffe2/contrib/aten",
        "caffe2/core/nomnigraph/include",
        "third_party/miniz-2.0.8",
    ],
    visibility = ["//visibility:public"],
    deps = [
        ":caffe2_for_aten_headers",
        ":caffe2_protos",
    ],
)

cc_library(
    name = "caffe2_dnnlowp_avx2_ops",
    srcs = [
        "caffe2/quantization/server/elementwise_sum_dnnlowp_op_avx2.cc",
        "caffe2/quantization/server/fully_connected_fake_lowp_op_avx2.cc",
        "caffe2/quantization/server/group_norm_dnnlowp_op_avx2.cc",
        "caffe2/quantization/server/norm_minimization_avx2.cc",
        "caffe2/quantization/server/pool_dnnlowp_op_avx2.cc",
        "caffe2/quantization/server/relu_dnnlowp_op_avx2.cc",
        "caffe2/quantization/server/spatial_batch_norm_dnnlowp_op_avx2.cc",
        "caffe2/quantization/server/transpose.cc",
    ],
    copts = CAFFE2_COPTS + [
        "-mf16c",
        "-mavx2",
        "-mfma",
        "-mxsave",
    ],
    visibility = ["//visibility:public"],
    deps = [
        ":caffe2_headers",
        "@fbgemm",
    ],
    alwayslink = True,
)

cc_library(
    name = "caffe2",
    srcs = [
        "caffe2/db/create_db_op.cc",
        "caffe2/db/protodb.cc",
        "caffe2/share/contrib/depthwise/depthwise3x3_conv_op.cc",
        ":caffe2_contrib_srcs",
        ":caffe2_core_srcs",
        ":caffe2_distributed_srcs",
        ":caffe2_ideep_srcs",
        ":caffe2_onnx_srcs",
        ":caffe2_operators_srcs",
        ":caffe2_opt_srcs",
        ":caffe2_perfkernels_srcs",
        ":caffe2_predictor_srcs",
        ":caffe2_quantization_srcs",
        ":caffe2_queue_srcs",
        ":caffe2_serialize_srcs",
        ":caffe2_sgd_srcs",
        ":caffe2_transforms_srcs",
        ":caffe2_utils_srcs",
    ],
    copts = CAFFE2_COPTS + ["-mf16c"],
    linkstatic = 1,
    visibility = ["//visibility:public"],
    deps = [
        ":caffe2_headers",
        ":caffe2_dnnlowp_avx2_ops",
        ":caffe2_perfkernels_avx",
        ":caffe2_perfkernels_avx2",
        ":caffe2_perfkernels_avx512",
        ":caffe2_protos",
        "//third_party/miniz-2.0.8:miniz",
        "@com_google_protobuf//:protobuf",
        "@eigen",
        "@fbgemm//:fbgemm_src_headers",
        "@foxi",
        "@gloo",
        "@onnx",
        "@fmt",
    ] + if_cuda(
        [
            ":caffe2_cpp_cuda",
            ":aten_cuda",
            "@tensorpipe//:tensorpipe_cuda",
        ],
        [
            ":aten",
            "@tensorpipe",
        ],
    ),
    alwayslink = True,
)

cc_library(
    name = "caffe2_cpp_cuda",
    srcs = [":caffe2_cuda_srcs"],
    copts = CAFFE2_COPTS,
    visibility = ["//visibility:public"],
    deps = [
        ":caffe2_cuda",
        ":caffe2_headers",
    ],
    alwayslink = True,
)

cu_library(
    name = "caffe2_cuda",
    srcs = [":caffe2_cu_srcs"],
    copts = CAFFE2_COPTS + torch_cuda_half_options,
    visibility = ["//visibility:public"],
    deps = [
        ":aten",
        ":caffe2_headers",
        "@cub",
        "@cuda//:cublas",
        "@cuda//:curand",
        "@cudnn",
        "@eigen",
        "@gloo",
        "@tensorpipe//:tensorpipe_cuda",
    ],
    alwayslink = True,
)

PERF_COPTS = [
    "-DHAVE_GCC_GET_CPUID",
    "-DUSE_AVX",
    "-DUSE_AVX2",
    "-DTH_HAVE_THREAD",
    "-DHAVE_AVX_CPU_DEFINITION",
    "-DHAVE_AVX2_CPU_DEFINITION",
    "-DENABLE_ALIAS=1",
    "-DHAVE_MALLOC_USABLE_SIZE=1",
    "-DHAVE_MMAP=1",
    "-DHAVE_SHM_OPEN=1",
    "-DHAVE_SHM_UNLINK=1",
    "-DSLEEF_STATIC_LIBS=1",
    "-D_FILE_OFFSET_BITS=64",
    "-DUSE_FBGEMM",
    "-fvisibility-inlines-hidden",
    "-Wunused-parameter",
    "-fno-math-errno",
    "-fno-trapping-math",
    "-mf16c",
]

PERF_HEADERS = glob([
    "caffe2/perfkernels/*.h",
    "caffe2/core/*.h",
])

cc_library(
    name = "caffe2_perfkernels_avx",
    srcs = glob([
        "caffe2/perfkernels/*_avx.cc",
    ]),
    hdrs = PERF_HEADERS,
    copts = PERF_COPTS + [
        "-mavx",
    ],
    visibility = ["//visibility:public"],
    deps = [
        ":caffe2_headers",
        ":c10",
    ],
    alwayslink = True,
)

cc_library(
    name = "caffe2_perfkernels_avx2",
    srcs = glob([
        "caffe2/perfkernels/*_avx2.cc",
    ]),
    hdrs = PERF_HEADERS,
    copts = PERF_COPTS + [
        "-mavx2",
        "-mfma",
        "-mavx",
    ],
    visibility = ["//visibility:public"],
    deps = [
        ":caffe2_headers",
        ":c10",
    ],
    alwayslink = True,
)

cc_library(
    name = "caffe2_perfkernels_avx512",
    srcs = [
        "caffe2/perfkernels/common_avx512.cc",
    ],
    hdrs = PERF_HEADERS,
    copts = PERF_COPTS + [
        "-mavx512f",
        "-mavx512dq",
        "-mavx512vl",
        "-mavx2",
        "-mfma",
        "-mavx",
    ],
    visibility = ["//visibility:public"],
    deps = [
        ":caffe2_headers",
        ":c10",
    ],
    alwayslink = True,
)

# torch
torch_cuda_headers = glob(["torch/csrc/cuda/*.h"])
cc_library(
    name = "torch_headers",
    hdrs = if_cuda(
        torch_cuda_headers,
    ) + glob(
        [
            "torch/*.h",
            "torch/csrc/**/*.h",
            "torch/lib/libshm/*.h",
            "torch/lib/c10d/*.hpp",
        ],
        exclude = [
            "torch/lib/c10d/ProcessGroupMPI.hpp",
            "torch/lib/c10d/ProcessGroupNCCL.hpp",
            "torch/csrc/autograd/generated/VariableType.h",
            "torch/csrc/autograd/generated/RegistrationDeclarations.h",
            "torch/csrc/autograd/generated/variable_factories.h",
            "torch/csrc/autograd/generated/Functions.h",
        ] + torch_cuda_headers,
    ) + [":cpp_generated_code"],
    includes = [
        "torch/csrc",
        "torch/csrc/api/include",
        "torch/lib",
        "torch/lib/libshm",
    ],
    visibility = ["//visibility:public"],
    deps = [
        ":aten_headers",
        ":c10_headers",
        ":caffe2_headers",
        "@local_config_python//:python_headers",
        "@onnx",
    ],
    alwayslink = True,
)

TORCH_COPTS = COMMON_COPTS + [
    "-Dtorch_EXPORTS",
    "-DHAVE_AVX_CPU_DEFINITION",
    "-DHAVE_AVX2_CPU_DEFINITION",
    "-DCAFFE2_USE_GLOO",
    "-fvisibility-inlines-hidden",
    "-fno-math-errno ",
    "-fno-trapping-math",
]

cc_library(
    name = "torch",
    srcs = if_cuda(glob(
        [
            "torch/csrc/cuda/*.cpp",
            "torch/csrc/autograd/functions/comm.cpp",
        ],
        exclude = [
            "torch/csrc/cuda/python_nccl.cpp",
            "torch/csrc/cuda/nccl.cpp",
        ],
    )) + libtorch_core_sources + libtorch_distributed_sources + torch_cpp_srcs + libtorch_extra_sources + jit_core_sources + [
        ":cpp_generated_code",
    ],
    copts = TORCH_COPTS + if_cuda(["-DUSE_CUDA=1"]),
    defines = [
        "CAFFE2_NIGHTLY_VERSION=20200115",
    ],
    visibility = ["//visibility:public"],
    deps = [
        ":caffe2",
        ":torch_headers",
    ],
    alwayslink = True,
)

cc_library(
    name = "shm",
    srcs = glob(["torch/lib/libshm/*.cpp"]),
    deps = [
        ":torch",
    ],
)

cc_library(
    name = "libtorch_headers",
    hdrs = glob([
        "**/*.h",
        "**/*.cuh",
    ]) + [
        ":generated_code",
    ],
    includes = [
        ".",
        "torch/csrc/api/include",
        "torch/lib",
        "torch/lib/libshm",
    ],
    visibility = ["//visibility:public"],
    deps = [
        ":aten_headers",
        ":c10_headers",
        ":caffe2_headers",
    ],
)

cc_library(
    name = "torch_python",
    srcs = libtorch_python_core_sources + [":python_generated_code"],
    hdrs = glob([
        "torch/csrc/generic/*.cpp",
    ]),
    deps = [
        ":torch",
        ":shm",
    ],
)

pybind_extension(
    name = "_C",
    srcs = ["torch/csrc/stub.c"],
    deps = [
        ":torch_python"
    ],
)

# cpp api tests
cc_library(
    name = "test_support",
    testonly = True,
    srcs = [
        "test/cpp/api/support.cpp",
    ],
    hdrs = [
        "test/cpp/api/init_baseline.h",
        "test/cpp/api/optim_baseline.h",
        "test/cpp/api/support.h",
        "test/cpp/common/support.h",
    ],
    deps = [
        ":torch",
        "@com_google_googletest//:gtest_main",
    ],
)

# Torch integration tests rely on a labeled data set from the MNIST database.
# http://yann.lecun.com/exdb/mnist/

cpp_api_tests = glob(["test/cpp/api/*.cpp"])
[
  cc_test(
      name = paths.split_extension(paths.basename(filename))[0].replace("-","_") + "_test",
    size = "medium",
      srcs = [filename],
      deps = [
          ":test_support",
          "@com_google_googletest//:gtest_main",
      ],
  ) for filename in cpp_api_tests
]

test_suite(
    name = "api_tests",
    tests = [
        "any_test",
        "autograd_test",
        "dataloader_test",
        "enum_test",
        "expanding_array_test",
        "functional_test",
        "init_test",
        "integration_test",
        "jit_test",
        "memory_test",
        "misc_test",
        "module_test",
        "modulelist_test",
        "modules_test",
        "nn_utils_test",
        "optim_test",
        "ordered_dict_test",
        "rnn_test",
        "sequential_test",
        "serialize_test",
        "static_test",
        "tensor_options_test",
        "tensor_test",
        "torch_include_test",
    ],
)

# dist autograd tests
cc_test(
    name = "torch_dist_autograd_test",
    size = "small",
    srcs = ["test/cpp/dist_autograd/test_dist_autograd.cpp"],
    tags = [
        "exclusive",
        "gpu-required",
    ],
    deps = [
        ":torch",
        "@com_google_googletest//:gtest_main",
    ],
)

# jit tests
# Because these individual unit tests require custom registering,
# it is easier to mimic the cmake build by globing together a single test.
cc_test(
    name = "jit_tests",
    size = "small",
    srcs = glob([
        "test/cpp/jit/*.cpp",
        "test/cpp/jit/*.h",
        "test/cpp/tensorexpr/*.cpp",
        "test/cpp/tensorexpr/*.h",
    ]),
    linkstatic = True,
    tags = [
        "exclusive",
        "gpu-required",
    ],
    deps = [
        ":torch",
        "@com_google_googletest//:gtest_main",
    ],
)

# all tests
test_suite(
    name = "all_tests",
    tests = [
        "api_tests",
        "c10_tests",
        "jit_tests",
        "torch_dist_autograd_test",
    ],
)<|MERGE_RESOLUTION|>--- conflicted
+++ resolved
@@ -136,18 +136,7 @@
         "aten/src/ATen/Functions.h",
         "aten/src/ATen/Functions.cpp",
         "aten/src/ATen/NativeFunctions.h",
-<<<<<<< HEAD
         "aten/src/ATen/MetaFunctions.h",
-        "aten/src/ATen/MkldnnCPUType.h",
-        "aten/src/ATen/MkldnnCPUType.cpp",
-        "aten/src/ATen/QuantizedCPUType.h",
-        "aten/src/ATen/QuantizedCPUType.cpp",
-        "aten/src/ATen/SparseCPUType.h",
-        "aten/src/ATen/SparseCPUType.cpp",
-        "aten/src/ATen/TypeDefault.h",
-        "aten/src/ATen/TypeDefault.cpp",
-=======
->>>>>>> 19caf94a
         "aten/src/ATen/core/TensorBody.h",
         "aten/src/ATen/core/TensorMethods.cpp",
         "aten/src/ATen/core/ATenOpList.cpp",
