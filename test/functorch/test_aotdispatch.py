--- conflicted
+++ resolved
@@ -2801,12 +2801,8 @@
     xfail('linalg.lu_solve', ''),  # aten.linalg_lu_solve.default - couldn't find symbolic meta function/deco...
     xfail('linalg.multi_dot', ''),  # Cannot call sizes() on tensor with symbolic sizes/strides
     xfail('linalg.slogdet', ''),  # aten._linalg_slogdet.default - couldn't find symbolic meta function/decom...
-<<<<<<< HEAD
-    xfail('linalg.tensorinv', ''),  # Cannot call sizes() on tensor with symbolic sizes/strides
-=======
     xfail('linalg.solve', ''),  # aten._linalg_solve_ex.default - couldn't find symbolic meta function/decomp...
     xfail('linalg.solve_ex', ''),  # aten._linalg_solve_ex.default - couldn't find symbolic meta function/dec...
->>>>>>> 757791d1
     xfail('linalg.tensorsolve', ''),  # Cannot call sizes() on tensor with symbolic sizes/strides
     xfail('logaddexp2', ''),  # aten.logaddexp2.default - couldn't find symbolic meta function/decomposition
     xfail('logdet', ''),  # Cannot call sizes() on tensor with symbolic sizes/strides
