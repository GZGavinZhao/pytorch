--- conflicted
+++ resolved
@@ -2225,8 +2225,6 @@
         )
         self.assertEqual(gm(inp).shape, f(inp).shape)
 
-<<<<<<< HEAD
-=======
     @patch.object(torch._dynamo.config, "dynamic_shapes", True)
     @patch.object(torch._dynamo.config, "capture_scalar_outputs", True)
     def test_tensor_item(self):
@@ -2264,7 +2262,6 @@
 
         self.assertEqual(f(torch.ones(8, 4)), gm(torch.ones(8, 4)))
 
->>>>>>> 9d20d6d5
 
 if __name__ == "__main__":
     from torch._dynamo.test_case import run_tests
