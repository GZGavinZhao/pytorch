# Owner(s): ["module: dynamo"]
import functools
import unittest
from contextlib import contextmanager
from importlib import import_module

import torch

import torch._dynamo.test_case
import torch._functorch.config
import torch.utils.checkpoint
from functorch.compile import min_cut_rematerialization_partition
from torch._dynamo.backends.common import aot_autograd
from torch._dynamo.testing import CompileCounterWithBackend
from torch._higher_order_ops.wrap import tag_activation_checkpoint
from torch.testing._internal.inductor_utils import HAS_CUDA
from torch.utils.checkpoint import checkpoint, context_fn_gen

requires_cuda = functools.partial(unittest.skipIf, not HAS_CUDA, "requires cuda")


def count_ops(
    gm, args, freq=None, freq_ge=None, op=None, freqs=None, freqs_ge=None, ops=None
):
    assert ((freq or freq_ge) and op) or ((freqs or freqs_ge) and ops)
    if op:
        ops = [op]
    if freq:
        freqs = [freq]
    if freq_ge:
        freqs_ge = [freq_ge]
    if freqs:
        for op, freq in zip(ops, freqs):
            actual_count = [node.target for node in gm.graph.nodes].count(op)
            assert (
                actual_count == freq
            ), f"In graph {gm}, expected {op} to have occurred {freq} times in the graph, but got {actual_count}."
    else:
        assert freqs_ge is not None
        for op, freq_ge in zip(ops, freqs_ge):
            actual_count = [node.target for node in gm.graph.nodes].count(op)
            assert (
                actual_count >= freq_ge
            ), f"In graph {gm}, expected {op} to have occurred at least {freq_ge} times in the graph, but got {actual_count}."
    return gm


@contextmanager
def _functorch_partitioner_use_cse():
    prev_value = torch._functorch.config.cse
    torch._functorch.config.cse = True
    try:
        yield
    finally:
        torch._functorch.config.cse = prev_value


class _InvalidContext:
    def __init__(self):
        pass

    def __enter__(self):
        return self

    def __exit__(self, exc_type, exc_val, exc_tb):
        pass


def _invalid_context_gen():
    return _InvalidContext(), _InvalidContext()


def find_first_node(gm, func):
    for node in gm.graph.nodes:
        if node.target is func:
            return node
    return None


def op_count(gm):
    result = 0
    for node in gm.graph.nodes:
        if "call" in node.op:
            result += 1
    return result


def _get_custom_policy(no_recompute_list=None):
    def _custom_policy(mode, func, *args, **kwargs):
        return func in no_recompute_list

    return _custom_policy


class ActivationCheckpointingViaTagsTests(torch._dynamo.test_case.TestCase):
    def _validate(self, fn, backend, *args, skip_check=False, fullgraph=True):
        cloned_args = []
        for arg in args:
            cloned_args.append(arg.clone().detach().requires_grad_(arg.requires_grad))

        torch.manual_seed(0)
        expected = fn(*args)
        expected.sum().backward()

        torch.manual_seed(0)
        result = torch.compile(fn, fullgraph=fullgraph, backend=backend)(*cloned_args)
        result.sum().backward()

        if not skip_check:
            self.assertEqual(
                result,
                expected,
                msg="Output mismatch between torch.compile and eager versions",
            )
            for arg, cloned_arg in zip(args, cloned_args):
                self.assertEqual(
                    arg.grad,
                    cloned_arg.grad,
                    msg="Gradient mismatch between torch.compile and eager versions",
                )

    @requires_cuda()
    def test_tags_function(self):
        def gn(x, y):
            return torch.sigmoid(torch.matmul(x, y))

        def fn(x, y):
            return torch.utils.checkpoint.checkpoint(gn, torch.sin(x), y)

        x = torch.randn(4, 4, device="cuda", requires_grad=True)
        y = torch.randn(4, 4, device="cuda", requires_grad=True)

        fw_compiler = functools.partial(count_ops, freq=1, op=torch.ops.aten.mm.default)
        bw_compiler = functools.partial(
            count_ops, freq=3, op=torch.ops.aten.mm.default
        )  # mm recomputed in the bwd
        backend = aot_autograd(fw_compiler=fw_compiler, bw_compiler=bw_compiler)
        self._validate(fn, backend, x, y)

    @requires_cuda()
    def test_tags_function_via_global_checkpoint(self):
        def gn(x, y):
            return torch.sigmoid(torch.matmul(x, y))

        def fn(x, y):
            # This goes through VariableBuilder
            return checkpoint(gn, torch.sin(x), y)

        x = torch.randn(4, 4, device="cuda", requires_grad=True)
        y = torch.randn(4, 4, device="cuda", requires_grad=True)

        fw_compiler = functools.partial(count_ops, freq=1, op=torch.ops.aten.mm.default)
        bw_compiler = functools.partial(
            count_ops, freq=3, op=torch.ops.aten.mm.default
        )  # mm recomputed in the bwd
        backend = aot_autograd(fw_compiler=fw_compiler, bw_compiler=bw_compiler)
        self._validate(fn, backend, x, y)

    @requires_cuda()
    def test_tags_function_with_kwargs(self):
        def gn(x, y):
            return torch.sigmoid(torch.matmul(x, y))

        def fn(x, y):
            return torch.utils.checkpoint.checkpoint(
                gn, torch.sin(x), y, use_reentrant=True, preserve_rng_state=False
            )

        x = torch.randn(4, 4, device="cuda", requires_grad=True)
        y = torch.randn(4, 4, device="cuda", requires_grad=True)

        fw_compiler = functools.partial(count_ops, freq=1, op=torch.ops.aten.mm.default)
        bw_compiler = functools.partial(
            count_ops, freq=3, op=torch.ops.aten.mm.default
        )  # mm recomputed in the bwd
        backend = aot_autograd(fw_compiler=fw_compiler, bw_compiler=bw_compiler)
        self._validate(fn, backend, x, y)

    @requires_cuda()
    def test_tags_multiple_checkpoints(self):
        def gn(x, y):
            return torch.sigmoid(torch.matmul(x, y))

        def fn(x, y):
            x = torch.sin(x)
            z = torch.utils.checkpoint.checkpoint(gn, x, y)
            x = torch.sin(z)
            z = torch.utils.checkpoint.checkpoint(gn, x, y)
            return z

        x = torch.randn(4, 4, device="cuda", requires_grad=True)
        y = torch.randn(4, 4, device="cuda", requires_grad=True)

        fw_compiler = functools.partial(count_ops, freq=2, op=torch.ops.aten.mm.default)
        bw_compiler = functools.partial(
            count_ops, freq=6, op=torch.ops.aten.mm.default
        )  # mm recomputed in the bwd
        backend = aot_autograd(fw_compiler=fw_compiler, bw_compiler=bw_compiler)
        self._validate(fn, backend, x, y)

    @requires_cuda()
    def test_tags_module(self):
        class MockModule(torch.nn.Module):
            def __init__(self):
                super().__init__()
                self.linear = torch.nn.Linear(10, 10)

            def forward(self, x):
                return torch.sigmoid(self.linear(x))

        mod = MockModule().cuda()

        def fn(x):
            return torch.utils.checkpoint.checkpoint(mod, torch.sin(x))

        x = torch.randn(10, 10, device="cuda", requires_grad=True)

        fw_compiler = functools.partial(
            count_ops, freq=1, op=torch.ops.aten.sigmoid.default
        )
        bw_compiler = functools.partial(
            count_ops, freq=1, op=torch.ops.aten.sigmoid.default
        )
        backend = aot_autograd(fw_compiler=fw_compiler, bw_compiler=bw_compiler)
        self._validate(fn, backend, x)

    @requires_cuda()
    def test_tags_decomps(self):
        # Ensures that tags are passed on through decompositions as well
        class MockModule(torch.nn.Module):
            def __init__(self):
                super().__init__()
                self.linear = torch.nn.Linear(10, 10)

            def forward(self, x):
                return torch.nn.functional.gelu(self.linear(x))

        mod = MockModule().cuda()

        def fn(x):
            return torch.utils.checkpoint.checkpoint(mod, torch.sin(x))

        x = torch.randn(10, 10, device="cuda", requires_grad=True)

        fw_compiler = functools.partial(
            count_ops, freq=1, op=torch.ops.aten.erf.default
        )
        bw_compiler = functools.partial(
            count_ops, freq=1, op=torch.ops.aten.erf.default
        )
        backend = aot_autograd(
            fw_compiler=fw_compiler,
            bw_compiler=bw_compiler,
            decompositions=lambda: import_module(
                "torch._inductor.compile_fx"
            ).select_decomp_table(),
        )
        self._validate(fn, backend, x)

    @requires_cuda()
    @torch._inductor.config.patch(fallback_random=True)
    def test_tags_recomputed_rand(self):
        def gn(x, y):
            return torch.sigmoid(torch.rand_like(x) * y) * x

        def fn(x, y):
            x = torch.sin(x)
            x = torch.utils.checkpoint.checkpoint(gn, x, y)
            x = torch.sin(x)
            z = torch.utils.checkpoint.checkpoint(gn, x, y)
            return z

        x = torch.randn(4, 4, device="cuda", requires_grad=True)
        y = torch.randn(4, 4, device="cuda", requires_grad=True)

        # fw_compiler = functools.partial(count_ops, freq=2, op=torch.ops.aten.mm.default)
        # bw_compiler = functools.partial(
        #     count_ops, freq=6, op=torch.ops.aten.mm.default
        # )  # mm recomputed in the bwd
        # backend = aot_autograd(fw_compiler=fw_compiler, bw_compiler=bw_compiler)
        backend = "inductor"
        self._validate(fn, backend, x, y)

    @requires_cuda()
    @torch._inductor.config.patch(fallback_random=True)
    def test_tags_rand(self):
        def gn(x, y):
            x = torch.mm(x, y)
            x = torch.mm(x, y)
            return x

        def fn(x, y):
            x = torch.sin(x)
            x = torch.utils.checkpoint.checkpoint(gn, x, y)
            x = torch.sin(x)
            # x = torch.utils.checkpoint.checkpoint(gn, x, y)
            return x

        x = torch.randn(4, 4, device="cuda", requires_grad=True)
        y = torch.randn(4, 4, device="cuda", requires_grad=True)

        # fw_compiler = functools.partial(count_ops, freq=2, op=torch.ops.aten.mm.default)
        # bw_compiler = functools.partial(
        #     count_ops, freq=6, op=torch.ops.aten.mm.default
        # )  # mm recomputed in the bwd
        # backend = aot_autograd(fw_compiler=fw_compiler, bw_compiler=bw_compiler)
        # backend = "aot_eager"
        backend = "inductor"
        self._validate(fn, backend, x, y)

    @requires_cuda()
    @torch._inductor.config.patch(fallback_random=True)
    def test_tags_dropout(self):
        # Figure out a way to test the number of inductor_random calls
        class MockModule(torch.nn.Module):
            def __init__(self):
                super().__init__()
                self.linear = torch.nn.Linear(10, 10)
                self.dropout = torch.nn.Dropout(0.2)

            def forward(self, x):
                return self.dropout(self.linear(x))

        mod = MockModule().cuda()

        def fn(x):
            return torch.utils.checkpoint.checkpoint(mod, x)

        x = torch.randn(10, 10, device="cuda", requires_grad=True)
        backend = "inductor"
        # rand decomps do not have have numerical results as eager
        self._validate(fn, backend, x, skip_check=True)

    @requires_cuda()
    def test_fallback(self):
        def gn(x, y):
            torch._dynamo.graph_break()
            a = torch.sigmoid(torch.matmul(x, y))
            torch._dynamo.graph_break()
            return torch.cos(a)

        def fn(x, y):
            return torch.cos(checkpoint(gn, torch.sin(x), y, use_reentrant=False))

        x = torch.randn(4, 4, requires_grad=True)
        y = torch.randn(4, 4, requires_grad=True)
        args = (x, y)

        backend = "aot_eager"
        cnt = CompileCounterWithBackend(backend)

        expected = fn(*args)
        result = torch.compile(fn, backend=cnt)(*args)

        self.assertEqual(result, expected)

        # One graph for torch.sin on the input, and other for torch.cos.
        self.assertEqual(cnt.frame_count, 2)
        self.assertEqual(cnt.op_count, 2)
        self.assertEqual(len(cnt.graphs), 2)

    @requires_cuda()
    def test_kwargs(self):
        def gn(x, y, z=None):
            a = torch.matmul(x, y)
            if z is not None:
                return torch.matmul(a, z)
            return a

        def fn(x, y, z):
            return torch.cos(checkpoint(gn, x, y, use_reentrant=False, z=z))

        x = torch.randn(4, 4, requires_grad=True)
        y = torch.randn(4, 4, requires_grad=True)
        z = torch.randn(4, 4, requires_grad=True)
        args = (x, y, z)

        backend = "aot_eager"
        cnt = CompileCounterWithBackend(backend)

        expected = fn(*args)
        result = torch.compile(fn, backend=cnt)(*args)

        self.assertEqual(result, expected)

        self.assertEqual(cnt.frame_count, 1)
        self.assertEqual(len(cnt.graphs), 1)

        wrap_node = find_first_node(cnt.graphs[0], tag_activation_checkpoint)
        # one for checkpoint, and 3 for x, y, z
        self.assertEqual(len(wrap_node.args), 4)

        body_function = getattr(cnt.graphs[0], wrap_node.args[0].name)
        self.assertEqual(op_count(body_function), 2)

    @requires_cuda()
    def test_symints_location(self):
        def gn(x, y):
            return torch.matmul(x, torch.nn.functional.dropout(y, 0.5))

        def fn(x, y):
            return torch.utils.checkpoint.checkpoint(gn, x, y)

        backend = "aot_eager"
        cnt = CompileCounterWithBackend(backend)
        opt_fn = torch.compile(fn, backend=cnt)

        x = torch.randn(4, 4, requires_grad=True)
        y = torch.randn(4, 4, requires_grad=True)
        args = (x, y)
        expected = fn(*args)
        result = opt_fn(*args)

        x = torch.randn(5, 5, requires_grad=True)
        y = torch.randn(5, 5, requires_grad=True)
        args = (x, y)
        expected = fn(*args)
        result = opt_fn(*args)

        self.assertEqual(result.shape, expected.shape)
        self.assertEqual(cnt.frame_count, 2)
        self.assertEqual(len(cnt.graphs), 2)
        wrap_node = find_first_node(cnt.graphs[0], tag_activation_checkpoint)
        self.assertEqual(len(wrap_node.args), 3)

<<<<<<< HEAD
    def test_compile_selective_checkpoint_gemm_only(self):
        def selective_checkpointing_context_fn():
            no_recompute_list = [
                torch.ops.aten.mm.default,
            ]
            return context_fn_gen(
                _get_custom_policy(no_recompute_list=no_recompute_list)
            )

        def gn(x, y):
            return torch.sigmoid(torch.matmul(torch.matmul(x, y), y)) * y

        def fn(x, y):
            return torch.utils.checkpoint.checkpoint(
                gn,
                torch.sin(x),
                y,
                use_reentrant=False,
                context_fn=selective_checkpointing_context_fn,
            )

        x = torch.randn(4, 4, requires_grad=True)
        y = torch.randn(4, 4, requires_grad=True)

        fw_compiler = functools.partial(
            count_ops,
            freq=2,
            op=torch.ops.aten.mm.default,
        )
        bw_compiler = functools.partial(
            count_ops,
            freq=4,
            op=torch.ops.aten.mm.default,
        )
        with _functorch_partitioner_use_cse():
            backend = aot_autograd(
                fw_compiler=fw_compiler,
                bw_compiler=bw_compiler,
                partition_fn=min_cut_rematerialization_partition,
            )
            self._validate(fn, backend, x, y)

    def test_compile_selective_checkpoint_custom_rule(self):
        def _get_custom_policy(meta):
            no_recompute_list = [
                torch.ops.aten.mm.default,
            ]

            def _custom_policy(mode, func, *args, **kwargs):
                mm_count_key = f"{mode}_mm_count"
                if mm_count_key not in meta:
                    meta[mm_count_key] = 0
                if func == torch.ops.aten.mm.default:
                    meta[mm_count_key] += 1
                # Saves output of all compute ops, except second mm
                # (i.e. we will hint the partitioner to recompute second mm in backward pass)
                return func in no_recompute_list and not (
                    func == torch.ops.aten.mm.default and meta[mm_count_key] == 2
                )

            return _custom_policy

        def selective_checkpointing_context_fn():
            meta = {}
            return context_fn_gen(_get_custom_policy(meta))

        def gn(x, y):
            return torch.sigmoid(
                torch.sigmoid(torch.matmul(torch.matmul(x, y) * y, y) * y)
            )

        def fn(x, y):
            return torch.utils.checkpoint.checkpoint(
                gn,
                torch.sin(x),
                y,
                use_reentrant=False,
                context_fn=selective_checkpointing_context_fn,
            )

        x = torch.randn(4, 4, requires_grad=True)
        y = torch.randn(4, 4, requires_grad=True)

        fw_compiler = functools.partial(
            count_ops,
            freq=2,
            op=torch.ops.aten.mm.default,
        )
        bw_compiler = functools.partial(
            count_ops,
            # The second mm may or may not be recomputed
            # (since it's decided by the partitioner),
            # so we use "greater than or equal" here.
            freqs_ge=[4],
            ops=[torch.ops.aten.mm.default],
        )
        with _functorch_partitioner_use_cse():
            backend = aot_autograd(
                fw_compiler=fw_compiler,
                bw_compiler=bw_compiler,
                partition_fn=min_cut_rematerialization_partition,
            )
            self._validate(fn, backend, x, y)

    def test_compile_selective_checkpoint_outplace_op(self):
        def selective_checkpointing_context_fn():
            no_recompute_list = [
                torch.ops.aten.mm.default,
                torch.ops.aten.sigmoid.default,
            ]
            return context_fn_gen(
                _get_custom_policy(no_recompute_list=no_recompute_list),
            )

        def gn(x, y):
            return torch.sigmoid(torch.selu(torch.matmul(torch.matmul(x, y), y))).relu()

        def fn(x, y):
            return torch.utils.checkpoint.checkpoint(
                gn,
                torch.sin(x),
                y,
                use_reentrant=False,
                context_fn=selective_checkpointing_context_fn,
            )

        x = torch.randn(4, 4, requires_grad=True)
        y = torch.randn(4, 4, requires_grad=True)

        fw_compiler = functools.partial(
            count_ops,
            freqs=[2, 1],
            ops=[torch.ops.aten.mm.default, torch.ops.aten.sigmoid.default],
        )
        bw_compiler = functools.partial(
            count_ops,
            freqs=[4, 0],
            ops=[torch.ops.aten.mm.default, torch.ops.aten.sigmoid.default],
        )
        with _functorch_partitioner_use_cse():
            backend = aot_autograd(
                fw_compiler=fw_compiler,
                bw_compiler=bw_compiler,
                partition_fn=min_cut_rematerialization_partition,
            )
            self._validate(fn, backend, x, y)

    def test_compile_selective_checkpoint_inplace_op(self):
        def selective_checkpointing_context_fn():
            no_recompute_list = [
                torch.ops.aten.mm.default,
                torch.ops.aten.sigmoid.default,
            ]
            return context_fn_gen(
                _get_custom_policy(no_recompute_list=no_recompute_list)
            )

        def gn(x, y):
            return torch.sigmoid(
                torch.selu_(torch.matmul(torch.matmul(x, y), y))
            ).relu_()

        def fn(x, y):
            return torch.utils.checkpoint.checkpoint(
                gn,
                torch.sin(x),
                y,
                use_reentrant=False,
                context_fn=selective_checkpointing_context_fn,
            )

        x = torch.randn(4, 4, requires_grad=True)
        y = torch.randn(4, 4, requires_grad=True)

        fw_compiler = functools.partial(
            count_ops,
            freqs=[2, 1],
            ops=[torch.ops.aten.mm.default, torch.ops.aten.sigmoid.default],
        )
        bw_compiler = functools.partial(
            count_ops,
            freqs=[4, 0],
            ops=[torch.ops.aten.mm.default, torch.ops.aten.sigmoid.default],
        )
        with _functorch_partitioner_use_cse():
            backend = aot_autograd(
                fw_compiler=fw_compiler,
                bw_compiler=bw_compiler,
                partition_fn=min_cut_rematerialization_partition,
            )
            with self.assertRaisesRegex(
                AssertionError,
                "In-place ops are not supported in selective checkpointing region under torch.compile",
            ):
                self._validate(fn, backend, x, y)

    def test_compile_selective_checkpoint_random_op(self):
        def selective_checkpointing_context_fn():
            no_recompute_list = [
                torch.ops.aten.mm.default,
                torch.ops.aten.sigmoid.default,
            ]
            return context_fn_gen(
                _get_custom_policy(no_recompute_list=no_recompute_list)
            )

        def gn(x, y):
            return torch.sigmoid(torch.matmul(torch.matmul(torch.bernoulli(torch.sigmoid(x)), y), y))

        def fn(x, y):
            return torch.utils.checkpoint.checkpoint(
                gn,
                torch.sin(x),
                y,
                use_reentrant=False,
                context_fn=selective_checkpointing_context_fn,
            )

        x = torch.randn(4, 4, requires_grad=True)
        y = torch.randn(4, 4, requires_grad=True)

        fw_compiler = functools.partial(
            count_ops,
            freqs=[2, 2],
            ops=[torch.ops.aten.mm.default, torch.ops.aten.sigmoid.default],
        )
        bw_compiler = functools.partial(
            count_ops,
            freqs=[4, 0],
            ops=[torch.ops.aten.mm.default, torch.ops.aten.sigmoid.default],
        )
        with _functorch_partitioner_use_cse():
            backend = aot_autograd(
                fw_compiler=fw_compiler,
                bw_compiler=bw_compiler,
                partition_fn=min_cut_rematerialization_partition,
            )
            self._validate(fn, backend, x, y)

    def test_compile_selective_checkpoint_invalid_context(self):
        def gn(x, y):
            return torch.sigmoid(torch.matmul(x, y)) * y

        def fn(x, y):
            return torch.utils.checkpoint.checkpoint(
                gn,
                torch.sin(x),
                y,
                use_reentrant=False,
                context_fn=_invalid_context_gen,
            )

        x = torch.randn(4, 4, requires_grad=True)
        y = torch.randn(4, 4, requires_grad=True)

        fw_compiler = functools.partial(
            count_ops,
            freq=1,
            op=torch.ops.aten.mm.default,
        )
        bw_compiler = functools.partial(
            count_ops,
            freqs_ge=[2],
            ops=[torch.ops.aten.mm.default],
        )
        with _functorch_partitioner_use_cse():
            backend = aot_autograd(
                fw_compiler=fw_compiler,
                bw_compiler=bw_compiler,
                partition_fn=min_cut_rematerialization_partition,
            )
            with self.assertRaisesRegex(
                Exception, "must generate a tuple of two `TorchDispatchMode`s"
            ):
                self._validate(fn, backend, x, y)
=======
    @requires_cuda()
    def test_autocast_flash_attention(self):
        def fn(primals_1, primals_2, primals_3):
            return torch.ops.aten._scaled_dot_product_efficient_attention.default(
                primals_1, primals_2, primals_3, None, True, scale=0.17677669529663687
            )[0]

        def gn(*args):
            return torch.utils.checkpoint.checkpoint(fn, *args)

        with torch.cuda.amp.autocast():
            x = torch.randn(4, 2, 16, 32, device="cuda", requires_grad=True)
            y = torch.randn(4, 2, 16, 32, device="cuda", requires_grad=True)
            z = torch.randn(4, 2, 16, 32, device="cuda", requires_grad=True)
            args = (x, y, z)

            torch.manual_seed(0)
            ref = gn(*args)

            opt_gn = torch.compile(gn)
            torch.manual_seed(0)
            res = opt_gn(*args)
            self.assertEqual(ref, res)
>>>>>>> c96388ca


if __name__ == "__main__":
    from torch._dynamo.test_case import run_tests

    run_tests()<|MERGE_RESOLUTION|>--- conflicted
+++ resolved
@@ -423,7 +423,6 @@
         wrap_node = find_first_node(cnt.graphs[0], tag_activation_checkpoint)
         self.assertEqual(len(wrap_node.args), 3)
 
-<<<<<<< HEAD
     def test_compile_selective_checkpoint_gemm_only(self):
         def selective_checkpointing_context_fn():
             no_recompute_list = [
@@ -699,7 +698,7 @@
                 Exception, "must generate a tuple of two `TorchDispatchMode`s"
             ):
                 self._validate(fn, backend, x, y)
-=======
+
     @requires_cuda()
     def test_autocast_flash_attention(self):
         def fn(primals_1, primals_2, primals_3):
@@ -723,7 +722,6 @@
             torch.manual_seed(0)
             res = opt_gn(*args)
             self.assertEqual(ref, res)
->>>>>>> c96388ca
 
 
 if __name__ == "__main__":
