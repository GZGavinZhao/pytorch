--- conflicted
+++ resolved
@@ -941,7 +941,13 @@
         sample[-1] = 1
         self.common(fn, (sample,))
 
-<<<<<<< HEAD
+    def test_multilayer_var(self):
+        def fn(a):
+            return torch.var(a)
+
+        self.common(fn, ((torch.rand((10, 3, 352, 352), dtype=torch.float32),)))
+        self.common(fn, ((torch.rand((14923), dtype=torch.float32),)))
+
     def test_multilayer_cumsum(self):
         def fn(a):
             return torch.cumsum(a.view(-1), 0)
@@ -960,14 +966,6 @@
             (torch.rand((10, 3, 352, 352), dtype=torch.float16),),
             reference_in_float=True,
         )
-=======
-    def test_multilayer_var(self):
-        def fn(a):
-            return torch.var(a)
-
-        self.common(fn, ((torch.rand((10, 3, 352, 352), dtype=torch.float32),)))
-        self.common(fn, ((torch.rand((14923), dtype=torch.float32),)))
->>>>>>> d212c0f0
 
     def test_expanded_reduction(self):
         if self.device == "cpu":
