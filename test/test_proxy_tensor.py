# Owner(s): ["module: ProxyTensor"]

from torch.testing._internal.common_utils import TestCase, run_tests, xfail_inherited_tests
import torch
import unittest
import warnings
import operator
from collections.abc import Iterable
from torch.testing._internal.common_device_type import instantiate_device_type_tests
from torch.testing._internal.common_methods_invocations import op_db, wrapper_set_seed, skip, xfail, skipOps
from torch._subclasses.fake_tensor import DynamicOutputShapeException, DataDependentOutputException

from torch._decomp import decomposition_table
from torch.fx.experimental.symbolic_shapes import (
<<<<<<< HEAD
    sym_float, eval_guards, bind_symbols, fx_placeholder_vals, fx_placeholder_targets
=======
    sym_float, eval_guards, bind_symbols, fx_placeholder_vals, fx_placeholder_targets,
    constrain_range
>>>>>>> 4d753b50
)
from torch.testing._internal.common_device_type import ops
from torch._C import _disabled_torch_function_impl
from torch.fx.experimental.proxy_tensor import make_fx, DecompositionInterpreter, get_isolated_graphmodule
from torch.utils._pytree import tree_map
from torch import nn
import re

import functools
import itertools

aten = torch.ops.aten

HAS_CUDA = torch.cuda.is_available()


def strip_end(s, suffix):
    if suffix and s.endswith(suffix):
        return s[:-len(suffix)]
    else:
        return s


def show_guards(gm):
    names = [strip_end(n, "_1") for n in fx_placeholder_targets(gm)]
    return "\n".join(
<<<<<<< HEAD
        gm.shape_env.produce_guards(fx_placeholder_vals(gm), names, simplified=True)
=======
        gm.shape_env.produce_guards(fx_placeholder_vals(gm), names, _simplified=True)
>>>>>>> 4d753b50
    )


def process_failures():
    """
    Takes file containing failures like

    FAILED test/test_proxy_tensor.py::TestProxyTensorOpInfoCPU::test_make_fx_symbolic_exhaustive___getitem___cpu_float32 - RuntimeError: aten.size.default - couldn't find symbolic meta function/decomposition  # noqa: B950

    and processes them into a list of opinfo xfails
    """
    f = open('pytest_failures')
    failures = f.readlines()
    failures = [i.strip() for i in failures]

    def process_failure_string(s, matcher):
        out = re.search(matcher, s)
        return out.groups()

    SYMBOLIC_TRACE_MATCH = r'exhaustive_(.*)_cpu.*: (.*)'
    failures = [process_failure_string(s, SYMBOLIC_TRACE_MATCH) for s in failures]

    def create_normalized_name(op):
        if op.variant_test_name == '':
            s = op.name
        else:
            s = f"{op.name}.{op.variant_test_name}"
        return s.replace('.', '_')

    remap_opinfo = {create_normalized_name(op): (op.name, op.variant_test_name) for op in op_db}

    print("symbolic_tensor_failures = {")
    for failure, reason in failures:
        print(f"    xfail{remap_opinfo[failure]},  # {reason}")
    print("}")


USE_TORCHVISION = False
try:
    import torchvision
    USE_TORCHVISION = True
except ImportError:
    warnings.warn("Couldn't import torchvision. Some of our tests use it, try "
                  "to install it with commands from pytorch.org, post-fixed with "
                  "`--no-deps` to avoid overwriting the pytorch installation",
                  UserWarning)


def _create_new_input(x):
    if not isinstance(x, torch.Tensor):
        return x
    if x.dtype != torch.float:
        return x + 1
    if x.is_leaf:
        return torch.rand_like(x, requires_grad=x.requires_grad)
    else:
        return torch.rand_like(x)

"""
Delays a cos being executed on the unwraptensor until its used. Simulates a CommTensor used
"""
class UnwrapTensor(torch.Tensor):
    @staticmethod
    def __new__(cls, tensor: torch.Tensor):
        r = torch.Tensor._make_wrapper_subclass(
            cls,
            tensor.size(),
            dtype=tensor.dtype,
            device=tensor.device,
            layout=tensor.layout,
            requires_grad=tensor.requires_grad,
        )
        r._tensor = tensor
        return r

    def __repr__(self):
        # TODO: consider all_gather the local tensors for better debugging
        return f"UnwrapTensor({self._tensor})"

    __torch_function__ = _disabled_torch_function_impl

    @classmethod
    def __torch_dispatch__(cls, func, types, args=(), kwargs=None):
        def unwrap(e):
            ret = e
            if isinstance(e, UnwrapTensor):
                ret = e._tensor.cos()

            return ret

        args = tree_map(unwrap, args)
        kwargs = tree_map(unwrap, kwargs)
        return func(*args, **kwargs)

class TestGenericProxyTensor(TestCase):
    # WARNING: if any of your inputs are index tensors, DO NOT use this
    # function
    def _test(self, f, inps):
        fx_f = make_fx(f, tracing_mode=self.tracing_mode)(*inps)
        new_inps = tree_map(_create_new_input, inps)
        r1 = fx_f(*new_inps)
        r2 = f(*new_inps)
        self.assertEqual(r1, r2)

    def test_make_fx_simple(self):
        def f(x):
            return torch.sin(x)
        self._test(f, (torch.randn(3),))

    def test_scalar_device(self, device='cpu'):
        def f(a, b):
            return a + b
        self._test(f, [torch.randn(3, device=device), torch.tensor(5)])

    def test_isolated_graphmodule(self):
        def is_any_sum(gm):
            return any(node.target == torch.ops.aten.sum.default for node in gm.graph.nodes)

        def is_any_digamma(gm):
            return any(node.target == torch.ops.aten.digamma.default for node in gm.graph.nodes)

        def is_any_sigmoid(gm):
            return any(node.target == torch.ops.aten.sigmoid.default for node in gm.graph.nodes)

        def inner(x):
            return torch.sum(x)

        def f(x):
            gm = get_isolated_graphmodule(inner, (x,), {})
            self.assertTrue(is_any_sum(gm))
            return x + torch.randn(x.shape)

        # get_isolated_graphmodule uses make_fx internally that shouldn't be traced
        # by the outer make_fx call
        traced = make_fx(f)(torch.randn(3))
        self.assertFalse(is_any_sum(traced))

        # When factory functions are used, they should not be traced
        # by the outer make_fx call
        def inner_with_factory():
            val = torch.tensor(float(1))
            val.add_(2)
            return torch.full((10, 10), val).sum()

        def f1(x):
            gm = get_isolated_graphmodule(inner_with_factory, (), {})
            self.assertTrue(is_any_sum(gm))
            return torch.sigmoid(x)

        def f2(x):
            gm = get_isolated_graphmodule(f1, (x,), {})
            self.assertFalse(is_any_sum(gm))
            self.assertTrue(is_any_sigmoid(gm))
            return torch.digamma(x)

        traced = make_fx(f2)(torch.randn(3))
        self.assertFalse(is_any_sum(traced))
        self.assertFalse(is_any_sigmoid(traced))
        self.assertTrue(is_any_digamma(traced))

        # Verify nested make_fx calls don't make factory functions to be leaked
        # into the outer graph. Verify that `make_fx`` itself does not leak its execution.
        def f2(x):
            gm = make_fx(f1)(x)
            self.assertFalse(is_any_sum(gm))
            self.assertTrue(is_any_sigmoid(gm))
            return torch.digamma(x)

        traced = make_fx(f2)(torch.randn(3))
        self.assertFalse(is_any_sum(traced))
        self.assertFalse(is_any_sigmoid(traced))
        self.assertTrue(is_any_digamma(traced))

        # Verify that the `forward`` function of a graph module produced as a
        # side effect of an interior `make_fx` is still traced
        def f3(x):
            gm = make_fx(f1)(x)
            self.assertFalse(is_any_sum(gm))
            self.assertTrue(is_any_sigmoid(gm))
            # `gm.forward`` is still traced
            return torch.digamma(gm(x))

        traced = make_fx(f3)(torch.randn(3))
        self.assertFalse(is_any_sum(traced))
        self.assertTrue(is_any_sigmoid(traced))
        self.assertTrue(is_any_digamma(traced))

        # Verify interaction with non-ProxyTensor modes
        from torch.testing._internal.logging_tensor import LoggingTensorMode

        def f1_logging(x):
            with LoggingTensorMode():
                gm = get_isolated_graphmodule(inner_with_factory, (), {})
            self.assertTrue(is_any_sum(gm))
            return torch.sigmoid(x)

        def f2_logging(x):
            with LoggingTensorMode(), LoggingTensorMode():
                gm = get_isolated_graphmodule(f1_logging, (x,), {})
            self.assertFalse(is_any_sum(gm))
            self.assertTrue(is_any_sigmoid(gm))
            return torch.digamma(x)

        traced = make_fx(f2_logging)(torch.randn(3))
        self.assertFalse(is_any_sum(traced))
        self.assertFalse(is_any_sigmoid(traced))
        self.assertTrue(is_any_digamma(traced))

        # Verify interaction with another tensor subclass
        # This case currently doesn't work and should raise an error
        # See: https://github.com/pytorch/pytorch/pull/81764#issuecomment-1200472068
        from torch.testing._internal.logging_tensor import LoggingTensor

        def f1_logging_tensor(x):
            gm = get_isolated_graphmodule(inner_with_factory, (), {})
            self.assertTrue(is_any_sum(gm))
            return torch.sigmoid(x)

        def f2_logging_tensor(x):
            x = LoggingTensor(x)
            gm = get_isolated_graphmodule(f1_logging_tensor, (x,), {})
            self.assertFalse(is_any_sum(gm))
            self.assertTrue(is_any_sigmoid(gm))
            return torch.digamma(x)

        traced = make_fx(f2_logging_tensor)(torch.randn(3))
        self.assertFalse(is_any_sum(traced))
        self.assertFalse(is_any_sigmoid(traced))  # this fails, sigmoid is traced with LoggingTensor
        self.assertTrue(is_any_digamma(traced))

    def test_proxy_tensor_mode_with_decomp_table_preserves_proxy(self):
        def f(x):
            y = x.new_zeros(x.size())
            y.copy_(x)
            return y

        def _new_zeros_decomp(inp, size, dtype=None, layout=None, device=None, pin_memory=None):
            return torch.zeros(size, dtype=inp.dtype, device=inp.device)

        factory_func_decomp = {torch.ops.aten.new_zeros.default: _new_zeros_decomp}

        # When new_zeros() decomposes into torch.zero(), we expect ProxyTensorMode
        # to still be (re-entrantly) enabled, so that the `torch.zero()` call
        # returns a ProxyTensor.
        out = make_fx(f, decomposition_table=factory_func_decomp)(torch.ones(2))
        self.assertExpectedInline(out.code, """\



def forward(self, x_1):
    zeros = torch.ops.aten.zeros.default([2], dtype = torch.float32, device = device(type='cpu'), pin_memory = False)
    copy_ = torch.ops.aten.copy_.default(zeros, x_1);  zeros = x_1 = None
    return copy_
    """)

    def test_make_fx_reentrant_dispatch(self):
        def f(x):
            return torch.ops.aten.norm.Scalar(x, 2.0)

        def norm_decomp(x, p=2.0):
            if p != 2.0:
                raise RuntimeError("can't handle with p != 2")
            return torch.sqrt(torch.sum(torch.square(x)))

        decomp = {torch.ops.aten.norm.Scalar: norm_decomp}

        traced = make_fx(f, decomposition_table=decomp, tracing_mode=self.tracing_mode)(torch.rand(3))

        for n in traced.graph.nodes:
            self.assertTrue("square" not in str(n.target))
            self.assertTrue("norm" not in str(n.target))

    @unittest.skipIf(not USE_TORCHVISION, "test requires torchvision")
    def test_resnet18_backward_trace(self):
        mod = torchvision.models.resnet18()

        # An old version of this test called the module directly.  This works
        # for tracing_mode == "real", but for fake tensors, we also have to
        # ensure that the parameters and buffers get wrapped in fake tensors
        # because free fake tensors are not supported.  Fortunately functional_call
        # does precisely this for us.
        def f(x, params, buffers):
            for p in params.values():
                p.grad = None
            loss = torch.func.functional_call(mod, {**params, **buffers}, (x,)).sum()
            # I could have done this with the functional API, but there is
            # plenty of exercising this; I want to show mutating API still
            # works
            loss.backward()
            return [p.grad for p in params.values()]

        inp = torch.randn(3, 3, 250, 250)
        self._test(f, [inp, dict(mod.named_parameters()), dict(mod.named_buffers())])

    def test_varargs(self):
        def f(*args):
            return sum(args)

        self._test(f, [torch.randn(2), torch.randn(2)])

    def test_proxy_tensor(self):
        def f_grad(x):
            val = x.cos().cos().sum()
            return torch.autograd.grad(val, x)

        def f_backward(x):
            val = x.cos().cos().sum()
            val.backward()
            return x.grad

        for f in [f_grad, f_backward]:
            self._test(f, [torch.randn(3, requires_grad=True)])

    def test_pickle_issue89626(self):
        import pickle
        x = torch.randn(2)
        make_fx(lambda x: x * 2, tracing_mode=self.tracing_mode)(x)
        pickle.dumps(x)

    def test_inplace_metadata(self):
        def f(x):
            x = x.clone()
            x.unsqueeze_(-1)
            assert x.shape[-1] == 1
            return x

        self._test(f, [torch.randn(5)])

    def test_mode_tracing_factory_function(self):
        def f(x):
            return x + torch.randn(x.shape)

        # default behavior should trace factory functions
        traced = make_fx(f, tracing_mode=self.tracing_mode)(torch.randn(3))
        self.assertTrue(
            any(
                node.target == aten.randn.default
                for node in traced.graph.nodes
            )
        )

    def test_val_metadata_mutation(self):
        def f(x):
            y = x.clone()
            y.unsqueeze_(0)
            return y

        traced = make_fx(f, tracing_mode=self.tracing_mode)(torch.randn(3, requires_grad=True))
        self.assertEqual([
            tuple(node.meta['val'].shape)
            for node in traced.graph.nodes
            if 'val' in node.meta
        ], [(3,), (3,), (1, 3)])

    def test_make_fx_overloads(self):
        def f(x):
            return x.cos() + torch.randn(x.shape)

        traced = make_fx(f, tracing_mode=self.tracing_mode)(torch.randn(3))

        self.assertTrue(all([isinstance(node.target, torch._ops.OpOverload)
                             for node in traced.graph.nodes if node.op == 'call_function']))

    def test_tensor_constants(self):
        def f():
            val = torch.tensor(float('inf'))
            return torch.full((100, 100), val)

        self._test(f, [])

    def test_allclose(self):
        def f(a, b):
            return torch.allclose(a, b)

        def test_f():
            make_fx(f, tracing_mode=self.tracing_mode)(
                torch.zeros(3), torch.zeros(3)
            )

        if self.tracing_mode != "real":
            self.assertRaises(DataDependentOutputException, test_f)
        else:
            self.assertRaisesRegex(RuntimeError, "data-dependent", test_f)

    def test_constant_proxy_tensor_mut(self):
        def f():
            val = torch.tensor(float(1))
            val.add_(2)
            return torch.full((100, 100), val)

        g = make_fx(f, tracing_mode=self.tracing_mode)()
        self.assertEqual(g(), f())
        # In case we mutated shared state in the g graph!
        self.assertEqual(g(), f())

    def test_constant_unbind(self):
        def f():
            val = torch.tensor([2])
            r, = torch.unbind(val, 0)
            return r.item()

        g = make_fx(f, tracing_mode=self.tracing_mode)()
        self.assertEqual(g(), f())

    def test_constant_blowup(self):
        def f():
            val = torch.tensor([2])
            blowup = val.repeat(1000)
            return bool(blowup.sum().item() == 2)

        def test_f():
            make_fx(f, tracing_mode=self.tracing_mode)()

        if self.tracing_mode == "fake":
            self.assertRaises(DataDependentOutputException, test_f)
        else:
            self.assertRaisesRegex(RuntimeError, "data-dependent", test_f)

    def test_constant_random(self):
        def f():
            val = torch.tensor([2.0])
            val.normal_()
            return bool(val.item() == 2.1)

        def test_f():
            make_fx(f, tracing_mode=self.tracing_mode)()

        if self.tracing_mode == "fake":
            self.assertRaises(DataDependentOutputException, test_f)
        else:
            self.assertRaisesRegex(RuntimeError, "data-dependent", test_f)

    def test_decomposition_interpreter(self):
        def fn(x):
            return torch.nn.functional.silu(x)

        x = torch.rand((4, 4))
        fx_module = make_fx(fn, tracing_mode=self.tracing_mode, decomposition_table=None)(x)

        found_silu = False
        for n in fx_module.graph.nodes:
            if n.target == torch.ops.aten.silu or n.target == torch.ops.aten.silu.default:
                found_silu = True

        self.assertTrue(found_silu)

        new_graph = torch.fx.Graph()
        silu_decomp_table = {torch.ops.aten.silu.default: decomposition_table[torch.ops.aten.silu.default]}
        DecompositionInterpreter(
            fx_module,
            new_graph=new_graph,
            decomposition_table=silu_decomp_table,
        ).run(x)

        decomposed_module = torch.fx.GraphModule(fx_module, new_graph)

        for n in decomposed_module.graph.nodes:
            self.assertTrue(n.target != torch.ops.aten.silu)
            self.assertTrue(n.target != torch.ops.aten.silu.default)

        self.assertEqual(fx_module(x), decomposed_module(x))

    def test_make_fx_model_fwd_bwd(self):
        class Foo(torch.nn.Module):
            def __init__(self):
                super().__init__()
                self.linear = torch.nn.Linear(5, 5)

            def forward(self, x):
                return self.linear(x).relu()

        model = Foo()

        def f(x, params):
            out = torch.func.functional_call(model, params, x).sum()
            out.backward()
            return list(params.values())
        input = torch.randn(3, 5, requires_grad=True)
        params = dict(model.named_parameters())
        fx_f = make_fx(f, tracing_mode=self.tracing_mode)(input, params)
        # fx may change the order of parameters in list, so using set() to compare
        self.assertTrue(
            torch.allclose(fx_f(input, params)[0], f(input, params)[0])
            or
            torch.allclose(fx_f(input, params)[0], f(input, params)[1])
        )
        self.assertTrue(
            torch.allclose(fx_f(input, params)[1], f(input, params)[0])
            or
            torch.allclose(fx_f(input, params)[1], f(input, params)[1])
        )

    def test_make_fx_model_double_param(self):
        class Emformer(torch.nn.Module):
            def __init__(
                self,
                input_dim: int = 256,
            ) -> None:
                super().__init__()

                self.layer_norm = torch.nn.LayerNorm(input_dim)

            def forward(mod_self, x):  # noqa: B902
                self.assertTrue(isinstance(mod_self.layer_norm.weight, torch.Tensor))
                y = mod_self.layer_norm(x)
                self.assertTrue(isinstance(mod_self.layer_norm.weight, torch.Tensor))
                z = mod_self.layer_norm(y)
                return z


        gm = make_fx(Emformer())(torch.randn(16, 1, 256))
        ops = {n.target for n in gm.graph.nodes if n.op == 'call_function'}
        self.assertEqual(len(ops), 2)


    def test_make_fx_model_fwd_bwd_wgtupdate(self):
        class Foo(torch.nn.Module):
            def __init__(self):
                super().__init__()
                self.linear = torch.nn.Linear(5, 5)

            def forward(self, x):
                return self.linear(x).relu()

        model = Foo()

        def f(args, params, buffers):
            for p in params.values():
                p.grad = None
            if not isinstance(args, Iterable):
                args = [args]
            params_and_buffers = {**params, **buffers}
            out = torch.func.functional_call(model, params_and_buffers, args)
            out.sum().backward()
            return [p - 1e-4 * p.grad for p in params.values()]

        input = torch.randn(3, 5, requires_grad=True)
        params = dict(model.named_parameters())
        buffers = dict(model.named_buffers())
        fx_f = make_fx(f, tracing_mode=self.tracing_mode)(input, params, buffers)
        # fx may change the order of parameters in list, so using set() to compare
        # also there is a numerical difference in results so changing atol from 1e-08 to 1e-03
        self.assertTrue(
            torch.allclose(fx_f(input, params, buffers)[0], f(input, params, buffers)[0], atol=1e-03)
            or
            torch.allclose(fx_f(input, params, buffers)[0], f(input, params, buffers)[1], atol=1e-03)
        )
        self.assertTrue(
            torch.allclose(fx_f(input, params, buffers)[1], f(input, params, buffers)[0], atol=1e-03)
            or
            torch.allclose(fx_f(input, params, buffers)[1], f(input, params, buffers)[1], atol=1e-03)
        )

    def test_trace_subclasses(self):
        def f1(x):
            x = UnwrapTensor(x)
            y = x * 2
            return y

        def f2(x):
            wrapped = UnwrapTensor(x)
            y = x * wrapped
            return y

        inp = [torch.randn(5)]
        self._test(f1, inp)
        self._test(f2, inp)

    def test_partial_decomp(self):
        def f(a, b, c):
            x = torch.addmm(a, b, c)
            y = torch.addmm(a, b, c, beta=2, alpha=1)
            return x + y
        inps = [torch.randn(5, 5), torch.randn(5, 5), torch.randn(5, 5)]
        fx_g = make_fx(f)(*inps)

        def addmm(a, b, c, beta=1, alpha=1):
            if beta == 1 and alpha == 1:
                return NotImplemented
            return beta * a + alpha * (b @ c)

        decomposed_fx = make_fx(f, {aten.addmm.default: addmm})(*inps)

        self.assertEqual(fx_g(*inps), decomposed_fx(*inps))
        self.assertEqual(len([n for n in fx_g.graph.nodes if n.target == aten.addmm.default]), 2)
        self.assertEqual(len([n for n in decomposed_fx.graph.nodes if n.target == aten.addmm.default]), 1)

    def test_decomp_of_capture(self):
        val = torch.randn(5)

        def f(x):
            return x.t() + val.t()

        def nop(x):
            return x.cos()

        traced = make_fx(f, decomposition_table={torch.ops.aten.t.default: nop})(torch.randn(5))
        self.assertEqual(len([n for n in traced.graph.nodes if n.target == torch.ops.aten.t.default]), 0)


    @unittest.skipIf(not HAS_CUDA, 'CUDA-only test')
    def test_amp_cache(self):
        layer = torch.nn.Conv2d(3, 3, 3).cuda()

        def f(x, w):
            return torch.nn.functional.conv2d(x, w, stride=layer.stride)

        inp = torch.randn(4, 3, 10, 10, device='cuda')
        with torch.autocast('cuda'):
            out_graph = make_fx(f)(inp, layer.weight).graph
            out_graph2 = make_fx(f)(inp, layer.weight).graph

        self.assertEqual(len(out_graph.nodes), len(out_graph2.nodes))
        for a, b in zip(out_graph.nodes, out_graph2.nodes):
            self.assertEqual(a.op, b.op)

    def test_strides(self):
        def f(x):
            self.assertTrue(x.is_contiguous())
            self.assertFalse(x.is_contiguous(memory_format=torch.channels_last))
            x = x.permute(0, 3, 1, 2)
            self.assertFalse(x.is_contiguous())
            self.assertTrue(x.is_contiguous(memory_format=torch.channels_last))
            return x
        make_fx(f)(torch.randn(2, 3, 4, 5))

        def f(x):
            self.assertTrue(x.is_contiguous())
            y = x[:, 1]
            self.assertFalse(y.is_contiguous())
            y = x[:, ::2]
            self.assertFalse(y.is_contiguous())
            return x.cos()

        make_fx(f)(torch.randn(2, 3, 4, 5))

    def test_pr_86917(self):
        # Tests the issue brought up here https://github.com/pytorch/pytorch/pull/86917#issuecomment-1283155344
        def f(a, b):
            return torch.ops.aten.nll_loss_forward(a, b, None, 1, 10)

        self._test(f, [torch.randn(1, 10), torch.zeros(1, dtype=torch.long)])

class TestGenericProxyTensorReal(TestGenericProxyTensor):
    tracing_mode = "real"


class TestGenericProxyTensorFake(TestGenericProxyTensor):
    tracing_mode = "fake"


@xfail_inherited_tests([
    "test_make_fx_overloads",
    "test_trace_subclasses",
])
class TestGenericProxyTensorSymbolic(TestGenericProxyTensor):
    tracing_mode = "symbolic"


del TestGenericProxyTensor


class TestRealProxyTensor(TestCase):
    pass

class TestFakeProxyTensor(TestCase):
    def test_issue82547(self):
        x = nn.Parameter(torch.randn(3, 3))

        def f():
            return torch.ops.aten.t.default(x)
        self.assertRaisesRegex(Exception, "Please convert all Tensors", lambda: make_fx(f, tracing_mode="fake")())

        class A(torch.Tensor):
            pass

        x = A(torch.randn(3, 3))
        self.assertRaisesRegex(TypeError, "no implementation found", lambda: make_fx(f, tracing_mode="fake")())

    def test_use_fake_and_tensor(self):
        def f(x, y):
            z = torch.tensor([2.0, 3.0])
            return x + y + z

        g = make_fx(f, tracing_mode="fake")(torch.randn(2), torch.randn(2))
        x, y = torch.randn(2), torch.randn(2)
        self.assertEqual(g(x, y), f(x, y))

    def test_alias(self):
        def f(x):
            return torch.ops.aten.alias(x)

        r = str(make_fx(f, tracing_mode="fake")(torch.randn(2)).code).strip()
        # NB: this should not have a detach call
        self.assertExpectedInline(r, """\
def forward(self, x_1):
    alias = torch.ops.aten.alias.default(x_1);  x_1 = None
    return alias""")

    def test_meta(self):
        def f(x):
            a = x.cos()
            b = torch.var_mean(a, dim=0)
            c = b * 2
            return c

        out = make_fx(f, tracing_mode="fake")(torch.randn(5, 5))
        for n in out.graph.nodes:
            if n.op == 'output':
                continue
            self.assertTrue('val' in n.meta)

def _get_node(fx_g, cond):
    for n in fx_g.graph.nodes:
        if cond(n):
            return n
    raise AssertionError

def _get_free_symbols(shape_env):
    vars = tuple(shape_env.var_to_val.keys())
    return len([var for var in vars if var not in shape_env.replacements])

def _trace(f, *args):
    inps = [torch.randn(arg) for arg in args]
    return make_fx(f, tracing_mode="symbolic")(*inps)

# TODO: Need to test the guards themselves specifically as well
class TestSymbolicTracing(TestCase):
    def _test_dynamic(self, fn, trace_inputs, test_inputs, assert_eq=True):
        """
        Tests fn traced with trace_inputs against test_inputs
        Also returns shape env
        """
        trace_inputs = [torch.randn(shape) for shape in trace_inputs]
        traced_f = make_fx(fn, tracing_mode="symbolic")(*trace_inputs)
        for input in test_inputs:
            input = [torch.randn(shape) for shape in input]
            rx, ry = traced_f(*input), fn(*input)
            if assert_eq:
                self.assertEqual(rx, ry)
        return traced_f


    def test_debug_interpreter(self):
        import torch.library
        from torch.library import Library

        foo = Library("foo", "DEF")
        foo.define("foo(Tensor self) -> Tensor")

        # Operator where meta and cpu disagree on strides
        @torch.library.impl(foo, "foo", "CPU")
        def foo_cpu(x):
            return x.clone().T

        @torch.library.impl(foo, "foo", "Meta")
        def foo_meta(x):
            return x.clone()

        def f(x):
            return torch.ops.foo.foo.default(x)

        gm = make_fx(f, tracing_mode="symbolic")(torch.randn(2, 2))
        from torch._functorch.compilers import DebugInterpreter

        interp = DebugInterpreter(gm)

        # input mismatch is caught (indicates guard problem)
        self.assertRaisesRegex(
            AssertionError, r"3 != 1",
            lambda: interp.run(torch.randn(3, 3).T),
        )

        # Catch the incorrect meta
        self.assertRaisesRegex(
            AssertionError, r"\(3, 1\) != \(1, 3\)",
            lambda: interp.run(torch.randn(3, 3))
        )

    def test_resize_from_zero(self):
        def f(x, y):
            x.resize_(y.size(0))

        r = str(make_fx(f, tracing_mode="symbolic")(torch.empty(0), torch.empty(2)).code).strip()
        self.assertExpectedInline(r, """\
def forward(self, x_1, y_1):
    sym_size = torch.ops.aten.sym_size(y_1, 0);  y_1 = None
    resize_ = torch.ops.aten.resize_.default(x_1, [sym_size]);  x_1 = sym_size = None
    return None""")


    def test_unary(self):
        def f(x):
            assert x.shape[0] < 20
            return x.cos()
        test_inputs = []
        test_inputs.append([(2, 5)])
        test_inputs.append([(6, 8)])
        gm = self._test_dynamic(f, [(3, 4)], test_inputs)
        self.assertTrue(eval_guards(gm, torch.randn(4, 5)))
        self.assertEqual(repr(bind_symbols(gm, torch.randn(4, 5))), "{s0: 4, s1: 5}")
        self.assertFalse(eval_guards(gm, torch.randn(25, 5)))
        self.assertExpectedInline(show_guards(gm), """x.size()[0] < 20""")

    @unittest.skipIf(not HAS_CUDA, 'CUDA-only test')
    def test_cpu_scalar_cuda(self):
        # Extracted from wave2vec2
        def f(a, b):
            return (a * b) @ b

        r = str(
            make_fx(f, tracing_mode="symbolic")(
                torch.tensor(1.0), torch.randn(2, 2, device='cuda')
            ).code
        ).strip()
        self.assertExpectedInline(r, """\
def forward(self, a_1, b_1):
    mul = torch.ops.aten.mul.Tensor(a_1, b_1);  a_1 = None
    mm = torch.ops.aten.mm.default(mul, b_1);  mul = b_1 = None
    return mm""")

    def test_binary_broadcast(self):
        def f(a, b):
            c = a * b
            return c

        test_inputs = []
        test_inputs.append([(1, 5), (3, 1)])
        test_inputs.append([(1, 4), (4, 1)])
        shape_env = self._test_dynamic(f, [(1, 2), (3, 1)], test_inputs).shape_env
        assert len(shape_env.guards) == 0

    def test_multiply_shape(self):
        def f(a):
            return torch.empty(a.shape[0] * 2)

        r = str(make_fx(f, tracing_mode="symbolic")(torch.empty(4)).code).strip()
        self.assertExpectedInline(r, """\
def forward(self, a_1):
    sym_size = torch.ops.aten.sym_size(a_1, 0);  a_1 = None
    mul = sym_size * 2;  sym_size = None
    empty = torch.ops.aten.empty.memory_format([mul], device = device(type='cpu'), pin_memory = False);  mul = None
    return empty""")

    def test_item(self):
        def f(a):
            r = a.item()
            return r * a

        r = str(make_fx(f, tracing_mode="symbolic")(torch.randn(1)).code).strip()
        self.assertExpectedInline(r, """\
def forward(self, a_1):
    _local_scalar_dense = torch.ops.aten._local_scalar_dense.default(a_1)
    mul = torch.ops.aten.mul.Tensor(a_1, _local_scalar_dense);  a_1 = _local_scalar_dense = None
    return mul""")

    def test_item_to_constructor(self):
        def f(a):
            r = a.item()
<<<<<<< HEAD
            r.node.shape_env.expr_subs[r.node.expr].append(((r >= 0).node.expr, True))
            # TODO: infer this constraint from r >= 0
            r.node.shape_env.expr_subs[r.node.expr].append(((r == -1).node.expr, False))
=======
            constrain_range(r, min=0)
>>>>>>> 4d753b50
            return torch.empty(r)

        r = str(make_fx(f, tracing_mode="symbolic")(torch.randint(5, (1,))).code).strip()
        self.assertExpectedInline(
            r, """\
def forward(self, a_1):
    _local_scalar_dense = torch.ops.aten._local_scalar_dense.default(a_1);  a_1 = None
    empty = torch.ops.aten.empty.memory_format([_local_scalar_dense], device = device(type='cpu'), pin_memory = False);  _local_scalar_dense = None
    return empty"""  # noqa: B950
        )
<<<<<<< HEAD

    def test_boolean_index(self):
        def f(images, handedness):
            right_hand_mask = handedness == 1
            images[right_hand_mask] = images[right_hand_mask].flip(-1)

        r = str(make_fx(f, tracing_mode="symbolic")(
            torch.randint(0, 256, (512, 1, 1, 96, 96)),
            torch.randint(0, 1, (512, 1, 1))
        ).code).strip()
        self.assertExpectedInline(r, """\
def forward(self, images_1, handedness_1):
    eq = torch.ops.aten.eq.Scalar(handedness_1, 1);  handedness_1 = None
    index = torch.ops.aten.index.Tensor(images_1, [eq])
    flip = torch.ops.aten.flip.default(index, [-1]);  index = None
    index_put_ = torch.ops.aten.index_put_.default(images_1, [eq], flip);  images_1 = eq = flip = None
    return None""")
=======
>>>>>>> 4d753b50

    def test_neg_shape(self):
        def f(a):
            return torch.empty(-a.shape[0] + 10)

        r = str(make_fx(f, tracing_mode="symbolic")(torch.empty(2)).code).strip()
        self.assertExpectedInline(r, """\
def forward(self, a_1):
    sym_size = torch.ops.aten.sym_size(a_1, 0);  a_1 = None
    neg = -sym_size;  sym_size = None
    add = neg + 10;  neg = None
    empty = torch.ops.aten.empty.memory_format([add], device = device(type='cpu'), pin_memory = False);  add = None
    return empty""")

    def test_sqrt_size(self):
        def f(a):
            return a / a.size(-1) ** 0.5

        r = str(make_fx(f, tracing_mode="symbolic")(torch.empty(4)).code).strip()
        self.assertExpectedInline(r, """\
def forward(self, a_1):
    sym_size = torch.ops.aten.sym_size(a_1, 0)
    pow_1 = sym_size ** 0.5;  sym_size = None
    div = torch.ops.aten.div.Tensor(a_1, pow_1);  a_1 = pow_1 = None
    return div""")


    def test_symint_to_tensor(self):
        def f(a):
            return a / a.shape[0]

        r = str(make_fx(f, tracing_mode="symbolic")(torch.empty(4)).code).strip()
        self.assertExpectedInline(r, """\
def forward(self, a_1):
    sym_size = torch.ops.aten.sym_size(a_1, 0)
    div = torch.ops.aten.div.Tensor(a_1, sym_size);  a_1 = sym_size = None
    return div""")

        r = str(make_fx(f, tracing_mode="symbolic", decomposition_table=decomposition_table)(torch.empty(4)).code).strip()
        self.assertExpectedInline(r, """\
def forward(self, a_1):
    sym_size = torch.ops.aten.sym_size(a_1, 0)
    sym_float = torch.sym_float(sym_size);  sym_size = None
    div = torch.ops.prims.div.default(a_1, sym_float);  a_1 = sym_float = None
    return div""")

    def test_cat(self):
        def f(a, b):
            val = torch.mul(a, b)
            out = torch.cat([val, val])
            if out.shape[0] * out.shape[1] > 20:
                out = out.cos()
            return out

        test_inputs = []
        test_inputs.append([(1, 5), (6, 1)])
        test_inputs.append([(1, 4), (3, 1)])
        gm = self._test_dynamic(f, [(1, 6), (8, 1)], test_inputs)
        self.assertTrue(eval_guards(gm, torch.randn(1, 10), torch.randn(6, 1)))
        self.assertFalse(eval_guards(gm, torch.randn(1, 2), torch.randn(4, 1)))
        self.assertExpectedInline(show_guards(gm), """2*a.size()[1]*b.size()[0] > 20""")

    def test_new_empty(self):
        def f(a, b):
            return a.new_empty(b.shape[0], b.shape[1] * 2)

        self._test_dynamic(f, [(2, 4), (4, 5)], [[(2, 3), (5, 7)], [(3, 7), (9, 3)]], assert_eq=False).shape_env

    def test_size_with_tensor(self):
        def f(tensor):
            max_size = torch.tensor([800, 1216], dtype=torch.int64)
            batch_shape = [2] + list(tensor.shape[:-2]) + list(max_size)
            return tensor.new_empty(batch_shape)

        a = torch.randn(3, 800, 1199)
        self.assertRaisesRegex(
            RuntimeError, "data-dependent", lambda: make_fx(f, tracing_mode="symbolic")(a)
        )

    def test_expand(self):
        def f(a):
            b = torch.mul(a, a)
            c = b.expand(a.shape)
            return c

        self._test_dynamic(f, [(3,)], [[(3,)], [(4,)], [(2,)]])
        self._test_dynamic(f, [(5, 1)], [[(4, 1)], [(3, 1)], [(6, 1)]])

    def test_metadata(self):
        def f(a, b):
            d = a.new_empty(a.shape[0] + b.shape[0])
            return d
        fx_g = make_fx(f, tracing_mode="symbolic")(torch.randn(5), torch.randn(4))
        meta_c = _get_node(fx_g, lambda x: x.target == aten.new_empty.default)
        meta_d = _get_node(fx_g, lambda x: x.target == operator.add)
        self.assertTrue(meta_c.meta['val'].shape[0].node.expr == meta_d.meta['val'].node.expr)

    def test_metadata_fresh(self):
        def f(x):
            assert x.shape[0] == 3
            return x.cos()

        fx_g = make_fx(f, tracing_mode="symbolic")(torch.randn(3))
        meta_cos = _get_node(fx_g, lambda x: x.target == aten.cos.default)
        meta_inp = _get_node(fx_g, lambda x: x.op == 'placeholder')
        self.assertTrue(meta_cos.meta['val'].shape[0].node.expr == 3)
        # Checks if the input expr has been updated even though the constraint
        # happened afterwards
        self.assertTrue(meta_inp.meta['val'].shape[0].node.expr == 3)

    def test_elementwise_meta_with_sym_numbers(self):
        def f(x, offset, as_sym_float=False):
            x0 = x.size()[0]
            if as_sym_float:
                x0 = sym_float(x0)
            return torch.add(x0, offset)

        fx_g = make_fx(f, tracing_mode="symbolic")(torch.rand(2, 3), 2.0, False)
        meta_add = _get_node(fx_g, lambda x: x.target == aten.add.Tensor)
        self.assertEqual(meta_add.meta['val'].shape, ())
        self.assertEqual(meta_add.meta['val'].dtype, torch.float32)

        fx_g = make_fx(f, tracing_mode="symbolic")(torch.rand(2, 3), 2, False)
        meta_add = _get_node(fx_g, lambda x: x.target == aten.add.Tensor)
        self.assertEqual(meta_add.meta['val'].shape, ())
        self.assertEqual(meta_add.meta['val'].dtype, torch.int64)

        fx_g = make_fx(f, tracing_mode="symbolic")(torch.rand(2, 3), 2, True)
        meta_add = _get_node(fx_g, lambda x: x.target == aten.add.Tensor)
        self.assertEqual(meta_add.meta['val'].shape, ())
        self.assertEqual(meta_add.meta['val'].dtype, torch.float32)

    def test_return_symint(self):
        def f(x):
            return x.shape[0], x.cos(), x.shape[0] / 5
        self._test_dynamic(f, [(5,)], [[(4,)], [(12,)]])

        def f(x):
            return x.shape
        self._test_dynamic(f, [(5, 3)], [[(4, 6)]])

    def test_rmethod(self):
        def f(x):
            return x.size(0) + x
        self._test_dynamic(f, [(5,)], [[(4,)], [(12,)]])

    def test_mega_guard(self):
        def f(a, b):
            assert a.shape[0] == b.shape[0] * 2
            return a.cos()
        fx_g = make_fx(f, tracing_mode="symbolic")(torch.randn(16), torch.randn(8))
        from torch._dynamo.source import LocalSource
        self.assertExpectedInline(
            str(fx_g.shape_env.produce_guards(fx_placeholder_vals(fx_g), [LocalSource("a"), LocalSource("b")])),
            """['a.size()[0] == 2*b.size()[0]', 'a.stride()[0] == 1', 'a.storage_offset() == 0', 'b.stride()[0] == 1', 'b.storage_offset() == 0', '2 <= b.size()[0]']"""  # noqa: B950
        )

    def test_sym_storage_offset(self):
        def f(x, y):
            return x + y

        inp = (torch.randn(8)[3:], torch.randn(5))
        fx_g = make_fx(f, tracing_mode="symbolic")(*inp)
        inp = (torch.randn(8)[3:], torch.randn(5))
        self.assertEqual(fx_g(*inp), f(*inp))

    def _assert_no_guards(self, fx_g, free_symbols):
        assert _get_free_symbols(fx_g.shape_env) == free_symbols, fx_g.shape_env.var_to_val
        assert len(fx_g.shape_env.get_nontrivial_guards()) == 0, fx_g.shape_env.format_guards()

    def test_guards_equal(self):
        def f(a, b):
            return a * b

        # NB: Numbers are carefully chosen to avoid duck shaping from applying

        fx_g = _trace(f, (5, 6), (5, 6))
        self._assert_no_guards(fx_g, 2)

        fx_g = _trace(f, (5, 6, 7), (5, 6, 7))
        self._assert_no_guards(fx_g, 3)

        fx_g = _trace(f, (5, 1), (1, 6))
        self._assert_no_guards(fx_g, 2)

        def f(a, b, c, d):
            a = a + b
            cat = torch.cat([c, d])
            return a + cat

        fx_g = _trace(f, 7, 7, 4, 3)
        self._assert_no_guards(fx_g, 2)

        def f(a, b, c, d, e):
            vals = [a, b, c, d, e]
            x = a
            for idx in range(len(vals) - 1):
                x = torch.cat([x, vals[idx]]) + vals[idx + 1]
            return x

        fx_g = _trace(f, 2, 4, 8, 16, 32)
        self._assert_no_guards(fx_g, 1)

        def f(a, b):
            a = a.view(b.shape[0])
            return a + b.sum()

        fx_g = _trace(f, (4, 2), 8)
        self._assert_no_guards(fx_g, 2)

        fx_g = _trace(f, (4, 2), (8, 5))
        self._assert_no_guards(fx_g, 3)

        fx_g = _trace(f, (2, 3, 4), 24)
        self._assert_no_guards(fx_g, 3)

    def test_nonidentity_transitive_guards(self):
        def f(a, b, c, d, e):
            vals = [a, b, c, d, e]
            cat_vals = []
            for idx in range(len(vals) - 1):
                cat_vals.append(torch.cat([vals[idx], vals[idx]]))
            final_vals = []
            for a, b in reversed(list(zip(cat_vals, vals[1:]))):
                final_vals.append(a + b)
            return final_vals

        fx_g = _trace(f, 2, 4, 8, 16, 32)
        self.assertExpectedInline(show_guards(fx_g), """""")





make_fx_failures = {
    # unknown
    xfail('allclose'),
    xfail('equal'),
    # empty
    skip('new_empty'),
    skip('empty_like'),
    skip('empty'),
    skip('empty_permuted'),
    # flaky
    skip('linalg.lstsq', 'grad_oriented'),
    skip('nn.functional.max_unpool1d', '', device_type='cpu'),
    skip('nn.functional.max_unpool2d', '', device_type='cpu'),
    skip('nn.functional.max_unpool3d', '', device_type='cpu'),
    skip('linalg.lstsq'),  # flaky, probably just a precision issue

    # data-dependent control flow
    xfail('cov'),
    xfail('istft'),
    xfail('nn.functional.gaussian_nll_loss'),
    xfail('tensor_split'),
    xfail('corrcoef'),
    xfail('quantile'),
    xfail('nanquantile'),
    xfail('narrow'),

    # Seems like it's creating a sparse tensor that isn't captured by tensor.is_sparse
    xfail('sparse.sampled_addmm'),
    xfail('sparse.mm', 'reduce'),

    # proxy tensor doesn't support sparse correctly right now
    skip('to_sparse'),
    # segfaults
    skip('block_diag'),
}

fake_tensor_failures = {
    # FakeTensor fallback doesn't work
    xfail('_segment_reduce', 'lengths'),
    xfail('multinomial'),
    xfail('cholesky'),
    xfail('cholesky_inverse'),
    # cannot do these as they rely on tensor data
    xfail('repeat_interleave'),
    # ASAN failures due to divide by 0
    skip('nn.functional.nll_loss'),
}

symbolic_tensor_failures = {
    # Needs complex-value support
    xfail('polar'),
    xfail('linalg.eig'),
    xfail('linalg.eigvals'),
    skip('masked.logsumexp', ''),  # Tensors of type TensorImpl do not have numel
    xfail('masked.cumprod', ''),  # aten._to_copy.default - couldn't find symbolic meta function/decomposition
    xfail('addmv', ''),  # aten.addmv.default - couldn't find symbolic meta function/decomposition
    xfail('aminmax', ''),  # aten.aminmax.default - couldn't find symbolic meta function/decomposition
    xfail('baddbmm', ''),  # aten.baddbmm.default - couldn't find symbolic meta function/decomposition
    xfail('cdist', ''),  # aten.size.default - couldn't find symbolic meta function/decomposition
    xfail('cholesky_solve', ''),  # Could not run 'aten::_cholesky_solve_helper' with arguments from the 'Meta' back...
    xfail('column_stack', ''),  # Tensors of type TensorImpl do not have numel
    xfail('combinations', ''),
    xfail('count_nonzero', ''),  # Could not run 'aten::count_nonzero.dim_IntList' with arguments from the 'Meta' ba...
    xfail('cross', ''),  # aten.linalg_cross.default - couldn't find symbolic meta function/decomposition
    xfail('cummax', ''),  # aten.cummax.default - couldn't find symbolic meta function/decomposition
    xfail('cummin', ''),  # aten.cummin.default - couldn't find symbolic meta function/decomposition
    xfail('cumprod', ''),  # aten.cumprod.default - couldn't find symbolic meta function/decomposition
    xfail('cumulative_trapezoid', ''),  # aten.slice.Tensor - couldn't find symbolic meta function/decomposition
    xfail('diff', ''),  # aten.empty_like.default - couldn't find symbolic meta function/decomposition
    xfail('dsplit', ''),  # aten.slice.Tensor - couldn't find symbolic meta function/decomposition
    xfail('fft.fft2', ''),  # aten.size.default - couldn't find symbolic meta function/decomposition
    xfail('fft.fft', ''),  # aten.size.default - couldn't find symbolic meta function/decomposition
    xfail('fft.fftn', ''),  # aten.size.default - couldn't find symbolic meta function/decomposition
    xfail('fft.fftshift', ''),  # aten.size.default - couldn't find symbolic meta function/decomposition
    xfail('fft.hfft2', ''),  # aten.size.default - couldn't find symbolic meta function/decomposition
    xfail('fft.hfft', ''),  # aten._to_copy.default - couldn't find symbolic meta function/decomposition
    xfail('fft.hfftn', ''),  # aten.size.default - couldn't find symbolic meta function/decomposition
    xfail('fft.ifft2', ''),  # aten.size.default - couldn't find symbolic meta function/decomposition
    xfail('fft.ifft', ''),  # aten.size.default - couldn't find symbolic meta function/decomposition
    xfail('fft.ifftn', ''),  # aten.size.default - couldn't find symbolic meta function/decomposition
    xfail('fft.ifftshift', ''),  # aten.size.default - couldn't find symbolic meta function/decomposition
    xfail('fft.ihfft2', ''),  # aten.size.default - couldn't find symbolic meta function/decomposition
    xfail('fft.ihfft', ''),  # aten.size.default - couldn't find symbolic meta function/decomposition
    xfail('fft.ihfftn', ''),  # aten.size.default - couldn't find symbolic meta function/decomposition
    xfail('fft.irfft2', ''),  # aten.size.default - couldn't find symbolic meta function/decomposition
    xfail('fft.irfft', ''),  # aten._to_copy.default - couldn't find symbolic meta function/decomposition
    xfail('fft.irfftn', ''),  # aten.size.default - couldn't find symbolic meta function/decomposition
    xfail('fft.rfft2', ''),  # aten.size.default - couldn't find symbolic meta function/decomposition
    xfail('fft.rfft', ''),  # aten.size.default - couldn't find symbolic meta function/decomposition
    xfail('fft.rfftn', ''),  # aten.size.default - couldn't find symbolic meta function/decomposition
    xfail('unflatten', ''),  # RuntimeError: Trying to call aten.size on a tensor with symbolic shapes...
    xfail('frexp', ''),  # aten.frexp.Tensor - couldn't find symbolic meta function/decomposition
    xfail('geqrf', ''),  # aten.geqrf.default - couldn't find symbolic meta function/decomposition
    xfail('gradient', ''),  # aten.size.default - couldn't find symbolic meta function/decomposition
    xfail('histc', ''),  # Could not run 'aten::histc' with arguments from the 'Meta' backend. This could be because...
    xfail('histogram', ''),  # Could not run 'aten::histogram.bin_ct' with arguments from the 'Meta' backend. This c...
    xfail('histogramdd', ''),  # aten._histogramdd_bin_edges.default - couldn't find symbolic meta function/decomposition
    xfail('hsplit', ''),  # aten.size.default - couldn't find symbolic meta function/decomposition
    xfail('index_reduce', ''),  # Float
    xfail('inner', ''),  # aten.size.default - couldn't find symbolic meta function/decomposition
    xfail('isin', ''),  # aten.isin.Tensor_Tensor - couldn't find symbolic meta function/decomposition
    xfail('kron', ''),  # aten.size.default - couldn't find symbolic meta function/decomposition
    xfail('kthvalue', ''),  # aten.kthvalue.default - couldn't find symbolic meta function/decomposition
    xfail('linalg.cond', ''),  # Tensors of type TensorImpl do not have numel
    xfail('linalg.cross', ''),  # aten.linalg_cross.default - couldn't find symbolic meta function/decomposition
    xfail('linalg.eigh', ''),  # aten._linalg_eigh.default - couldn't find symbolic meta function/decomposition
    xfail('linalg.eigvalsh', ''),  # aten._linalg_eigh.default - couldn't find symbolic meta function/decomposition
    xfail('linalg.householder_product', ''),  # aten.linalg_householder_product.default - couldn't find symbolic meta funct...
    xfail('linalg.ldl_factor', ''),  # aten.linalg_ldl_factor_ex.default - couldn't find symbolic meta function/decomposition
    xfail('linalg.ldl_factor_ex', ''),  # aten.linalg_ldl_factor_ex.default - couldn't find symbolic meta function/decompos...
    xfail('linalg.ldl_solve', ''),  # aten.linalg_ldl_solve.default - couldn't find symbolic meta function/decomposition
    xfail('linalg.lu', ''),  # aten.linalg_lu.default - couldn't find symbolic meta function/decomposition
    xfail('linalg.lu_factor', ''),  # aten.linalg_lu_factor_ex.default - couldn't find symbolic meta function/decomposition
    xfail('linalg.lu_factor_ex', ''),  # aten.linalg_lu_factor_ex.default - couldn't find symbolic meta function/decomposition
    xfail('linalg.lu_solve', ''),  # aten.linalg_lu_solve.default - couldn't find symbolic meta function/decomposition
    xfail('linalg.matrix_power'),  # RuntimeError: Trying to call aten.size on a tensor with symbolic shape
    xfail('linalg.matrix_rank', ''),  # aten.size.default - couldn't find symbolic meta function/decomposition
    xfail('linalg.matrix_rank', 'hermitian'),  # aten.size.default - couldn't find symbolic meta function/decomposition
    xfail('linalg.multi_dot', ''),  # aten.size.default - couldn't find symbolic meta function/decomposition
    xfail('linalg.pinv', ''),  # aten.linalg_pinv.atol_rtol_tensor - couldn't find symbolic meta function/decomposition
    xfail('linalg.pinv', 'singular'),  # aten.linalg_cholesky_ex.default - couldn't find symbolic meta function/decomposition
    xfail('linalg.pinv', 'hermitian'),  # aten.linalg_pinv.atol_rtol_tensor - couldn't find symbolic meta function/decompo...
    xfail('linalg.qr', ''),  # aten.linalg_qr.default - couldn't find symbolic meta function/decomposition
    xfail('linalg.slogdet', ''),  # aten._linalg_slogdet.default - couldn't find symbolic meta function/decomposition
    xfail('linalg.solve', ''),  # aten._linalg_solve_ex.default - couldn't find symbolic meta function/decomposition
    xfail('linalg.solve_ex', ''),  # aten._linalg_solve_ex.default - couldn't find symbolic meta function/decomposition
    xfail('linalg.solve_triangular', ''),  # aten.linalg_solve_triangular.default - couldn't find symbolic meta function/de...
    xfail('linalg.tensorinv', ''),  # aten.size.default - couldn't find symbolic meta function/decomposition
    xfail('linalg.tensorsolve', ''),  # aten.size.default - couldn't find symbolic meta function/decomposition
    xfail('linalg.vander', ''),  # aten.size.default - couldn't find symbolic meta function/decomposition
    xfail('logaddexp2', ''),  # aten.logaddexp2.default - couldn't find symbolic meta function/decomposition
    xfail('logcumsumexp', ''),  # aten.logcumsumexp.default - couldn't find symbolic meta function/decomposition
    xfail('logdet', ''),  # aten.size.default - couldn't find symbolic meta function/decomposition
    xfail('lu', ''),  # aten.linalg_lu_factor_ex.default - couldn't find symbolic meta function/decomposition
    xfail('lu_solve', ''),  # aten.linalg_lu_solve.default - couldn't find symbolic meta function/decomposition
    xfail('lu_unpack', ''),  # aten.lu_unpack.default - couldn't find symbolic meta function/decomposition
    xfail('masked_select', ''),  # aten.masked_select.default - couldn't find symbolic meta function/decomposition
    xfail('matrix_exp', ''),  # aten.linalg_matrix_exp.default - couldn't find symbolic meta function/decomposition
    xfail('median', ''),  # Could not run 'aten::median' with arguments from the 'Meta' backend. This could be becau...
    xfail('min', 'reduction_with_dim'),  # aten.min.dim - couldn't find symbolic meta function/decomposition
    xfail('mode', ''),  # aten.mode.default - couldn't find symbolic meta function/decomposition
    xfail('nanquantile', ''),  # Could not run 'aten::equal' with arguments from the 'Meta' backend.
    xfail('narrow', ''),  # aten.size.default - couldn't find symbolic meta function/decomposition
    xfail('nn.functional.adaptive_max_pool1d', ''),  # aten.size.default - couldn't find symbolic meta function/decomposition
    xfail('nn.functional.adaptive_max_pool2d', ''),  # aten.adaptive_max_pool2d.default - couldn't find symbolic meta funct...
    xfail('nn.functional.adaptive_max_pool3d', ''),  # argument 'output_size' (position 2) must be tupl...
    xfail('nn.functional.avg_pool3d', ''),  # aten.avg_pool3d.default - couldn't find symbolic meta function/decomposition
    xfail('nn.functional.bilinear', ''),  # aten.size.default - couldn't find symbolic meta function/decomposition
    xfail('nn.functional.binary_cross_entropy', ''),  # aten.new_empty.default - couldn't find symbolic meta function/decom...
    xfail('nn.functional.cosine_similarity', ''),  # aten.size.default - couldn't find symbolic meta function/decomposition
    xfail('nn.functional.cross_entropy', ''),  # aten.size.default - couldn't find symbolic meta function/decomposition
    xfail('nn.functional.ctc_loss'),  # aten._ctc_loss.Tensor - couldn't find symbolic meta function/decomposition
    xfail('nn.functional.embedding_bag', ''),  # aten._embedding_bag_forward_only.default - couldn't find symbolic meta fun...
    xfail('nn.functional.fractional_max_pool2d', ''),  # argument 'size' must be tuple of ints, but found element of t...
    xfail('nn.functional.fractional_max_pool3d', ''),  # argument 'size' must be tuple of ints, but found element of t...
    xfail('nn.functional.grid_sample', ''),  # aten.grid_sampler_2d.default - couldn't find symbolic meta function/decompos...
    xfail('nn.functional.interpolate', 'area'),  # aten.size.default - couldn't find symbolic meta function/decomposition
    xfail('nn.functional.interpolate', 'linear'),  # aten.upsample_linear1d.vec - couldn't find symbolic meta function/dec...
    xfail('nn.functional.interpolate', 'trilinear'),  # aten.upsample_trilinear3d.vec - couldn't find symbolic meta functi...
    xfail('nn.functional.max_pool1d', ''),  # Trying to call aten.size on a tensor with symbolic shapes.
    xfail('nn.functional.max_pool3d', ''),  # aten.max_pool3d_with_indices.default - couldn't find symbolic meta function/d...
    xfail('nn.functional.max_unpool1d', 'grad'),  # aten.max_unpool2d.default - couldn't find symbolic meta function/decom...
    xfail('nn.functional.max_unpool2d', 'grad'),  # aten.max_unpool2d.default - couldn't find symbolic meta function/decom...
    xfail('nn.functional.max_unpool3d', 'grad'),  # aten.max_unpool3d.default - couldn't find symbolic meta function/decom...
    xfail('nn.functional.multi_margin_loss', ''),  # Could not run 'aten::multi_margin_loss' with arguments from the...
    xfail('nn.functional.multilabel_margin_loss', ''),  # Could not run 'aten::multilabel_margin_loss_forward' with ...
    xfail('nn.functional.pad', 'reflect'),  # aten.reflection_pad1d.default - couldn't find symbolic meta function/decompo...
    xfail('nn.functional.pad', 'replicate'),  # aten.replication_pad1d.default - couldn't find symbolic meta function/deco...
    xfail('nn.functional.pdist', ''),  # Could not run 'aten::_pdist_forward' with arguments from the 'Meta' backend...
    xfail('nn.functional.pixel_unshuffle', ''),  # aten.pixel_unshuffle.default - couldn't find symbolic meta function/deco...
    xfail('nn.functional.smooth_l1_loss', ''),  # aten.size.default - couldn't find symbolic meta function/decomposition
<<<<<<< HEAD
    xfail('normal', ''),  # aten.normal.Tensor_Tensor - couldn't find symbolic meta function/decomposition
=======
    xfail('nonzero', ''),  # aten.nonzero.default - couldn't find symbolic meta function/decomposition
>>>>>>> 4d753b50
    xfail('normal', 'number_mean'),  # aten.normal.float_Tensor - couldn't find symbolic meta function/decomposition
    xfail('ormqr', ''),  # aten.ormqr.default - couldn't find symbolic meta function/decomposition
    xfail('pca_lowrank', ''),  # aten.mm.default - couldn't find symbolic meta function/decomposition
    xfail('pinverse', ''),  # aten.linalg_pinv.atol_rtol_tensor - couldn't find symbolic meta function/decomposition
    xfail('polygamma', 'polygamma_n_0'),  # aten.polygamma.default - couldn't find symbolic meta function/decomposition
    xfail('polygamma', 'polygamma_n_1'),  # aten.polygamma.default - couldn't find symbolic meta function/decomposition
    xfail('polygamma', 'polygamma_n_2'),  # aten.polygamma.default - couldn't find symbolic meta function/decomposition
    xfail('polygamma', 'polygamma_n_3'),  # aten.polygamma.default - couldn't find symbolic meta function/decomposition
    xfail('polygamma', 'polygamma_n_4'),  # aten.polygamma.default - couldn't find symbolic meta function/decomposition
    xfail('quantile', ''),  # Could not run 'aten::equal' with arguments from the 'Meta' backend.
    xfail('qr', ''),  # aten.linalg_qr.default - couldn't find symbolic meta function/decomposition
    xfail('renorm', ''),  # aten.renorm.default - couldn't find symbolic meta function/decomposition
    xfail('repeat_interleave', ''),  # Cannot call sizes() on tensor with symbolic sizes/strides
    xfail('resize_', ''),  # aten.clone.default - couldn't find symbolic meta function/decomposition
    xfail('resize_as_', ''),  # aten.clone.default - couldn't find symbolic meta function/decomposition
    xfail('roll', ''),  # Tensors of type TensorImpl do not have numel
    xfail('searchsorted', ''),  # Could not run 'aten::searchsorted.Tensor' with arguments from the 'Meta' backend. ...
    xfail('_segment_reduce', 'offsets'),  # aten.segment_reduce.default - couldn't find symbolic meta function/decomposition
    xfail('special.airy_ai', ''),  # aten.special_airy_ai.default - couldn't find symbolic meta function/decomposition
    xfail('special.bessel_y0', ''),  # aten.special_bessel_y0.default - couldn't find symbolic meta function/decomposition
    xfail('special.bessel_y1', ''),  # aten.special_bessel_y1.default - couldn't find symbolic meta function/decomposition
    xfail('special.chebyshev_polynomial_t', ''),  # aten.special_chebyshev_polynomial_t.default - couldn't find symbolic me...
    xfail('special.chebyshev_polynomial_u', ''),  # aten.special_chebyshev_polynomial_u.default - couldn't find symbolic me...
    xfail('special.hermite_polynomial_h', ''),  # aten.special_hermite_polynomial_h.default - couldn't find symbolic meta f...
    xfail('special.hermite_polynomial_he', ''),  # aten.special_hermite_polynomial_he.default - couldn't find symbolic meta...
    xfail('special.laguerre_polynomial_l', ''),  # aten.special_laguerre_polynomial_l.default - couldn't find symbolic meta...
    xfail('special.modified_bessel_i0', ''),  # aten.special_modified_bessel_i0.default - couldn't find symbolic meta funct...
    xfail('special.modified_bessel_i1', ''),  # aten.special_modified_bessel_i1.default - couldn't find symbolic meta funct...
    xfail('special.modified_bessel_k0', ''),  # aten.special_modified_bessel_k0.default - couldn't find symbolic meta funct...
    xfail('special.modified_bessel_k1', ''),  # aten.special_modified_bessel_k1.default - couldn't find symbolic meta funct...
    xfail('special.polygamma', 'special_polygamma_n_0'),  # aten.polygamma.default - couldn't find symbolic meta function/...
    xfail('special.scaled_modified_bessel_k0', ''),  # aten.special_scaled_modified_bessel_k0.default - couldn't find symbo...
    xfail('special.scaled_modified_bessel_k1', ''),  # aten.special_scaled_modified_bessel_k1.default - couldn't find symbo...
    xfail('stft', ''),  # argument 'size' must be tuple of ints, but found element of type torch._C.SymIntNode at...
    xfail('sum_to_size', ''),  # aten.size.default - couldn't find symbolic meta function/decomposition
    xfail('svd_lowrank', ''),  # aten.mm.default - couldn't find symbolic meta function/decomposition
    xfail('take_along_dim', ''),  # dtype of indices should be Long but got Float
    xfail('take', ''),  # aten.take.default - couldn't find symbolic meta function/decomposition
    xfail('tensordot', ''),  # aten.size.default - couldn't find symbolic meta function/decomposition
    xfail('trapz', ''),  # aten.size.default - couldn't find symbolic meta function/decomposition
    xfail('trapezoid', ''),  # aten.size.default - couldn't find symbolic meta function/decomposition
    xfail('triangular_solve', ''),  # aten.triangular_solve.default - couldn't find symbolic meta function/decomposition
    xfail('vsplit', ''),  # aten.size.default - couldn't find symbolic meta function/decomposition
    xfail('unique_consecutive', ''),  # aten.unique_consecutive.default - couldn't find symbolic meta function/decomposition
    xfail('unique', ''),  # aten._unique2.default - couldn't find symbolic meta function/decomposition
}
symbolic_tensor_segfaults = {
    skip('nn.functional.batch_norm')  # Segfault??
}

symbolic_tensor_failures.update(symbolic_tensor_segfaults)

outplace_symbolic_tensor_failures = {
    xfail('i0', ''),  # aten.i0.default - couldn't find symbolic meta function/decomposition
    xfail('masked_scatter', ''),  # aten.masked_scatter.default - couldn't find symbolic meta function/decomposition
    xfail('nn.functional.rrelu', ''),  # aten.empty_like.default - couldn't find symbolic meta function/decomposition
}

inplace_symbolic_tensor_failures = {
    # bugs
    xfail('float_power', ''),  # base given to float_power_ has dtype Float but the operation's result requires dtype Double
    # decomp not implemented
    xfail('unique', ''),
    # in-place has a different signature than out-of-place
    xfail('uniform', ''),
    # Views
    xfail('t', ''),
    xfail('transpose', ''),
}

# Copies inputs to inplace operations to avoid inplace modifications
#   to leaves requiring gradient
def _get_safe_inplace(inplace_variant):
    @functools.wraps(inplace_variant)
    def _fn(t, *args, **kwargs):
        return inplace_variant(t.clone(), *args, **kwargs)

    return _fn

def _test_make_fx_helper(self, device, dtype, op, tracing_mode, inplace=False):
    def f(args, kwargs, extra_args, extra_kwargs):
        if extra_args:
            for i, t in extra_args:
                args[i] = t.size()
        if extra_kwargs:
            for k, t in extra_kwargs.items():
                kwargs[k] = t.size()

        fn = _get_safe_inplace(op.get_inplace()) if inplace else op.op
        return fn(*args, **kwargs)
    sample_inputs_itr = op.sample_inputs(device, dtype, requires_grad=False)
    new_f = None

    # Limit ourselves to first 100 inputs so symbolic tracing tests don't take too long
    for sample_input in itertools.islice(sample_inputs_itr, 100):
        if inplace and sample_input.broadcasts_input:
            continue
        args = [sample_input.input] + list(sample_input.args)
        kwargs = sample_input.kwargs

        # If any argument is a torch.Size(), maybe get dynamic shapes for it by:
        # - Create a temporary Tensor whose size is the torch.Size() we want. Note that
        #   we use an expanded Tensor as we cannot pass "meta" Tensors to make_fx.
        # - Pass it to make_fx such that it is is converted to a proxy Tensor
        # - Unpack the size in the wrapper to get a torch.Size with dynamic shapes (in
        #   symbolic mode, a no-op otherwise)
        extra_args = []
        extra_kwargs = {}
        for i, arg in enumerate(args):
            if isinstance(arg, torch.Size):
                extra_args.append((i, torch.empty(arg, device="cpu")))
        for key, value in kwargs.items():
            if isinstance(value, torch.Size):
                extra_kwargs[key] = torch.empty(value, device="cpu")

        try:
            new_f = make_fx(f, tracing_mode=tracing_mode)(args, kwargs, extra_args, extra_kwargs)
        except DynamicOutputShapeException as e:
            self.skipTest("Dynamic output shape operation in trace")
        for arg in args:
            if isinstance(arg, torch.Tensor) and arg.dtype == torch.float:
                arg.uniform_(0, 1)
        try:
            old_out = f(args, kwargs, extra_args, extra_kwargs)
        except Exception:
            continue
        new_out = wrapper_set_seed(new_f, args, kwargs, extra_args, extra_kwargs)
        self.assertEqual(new_out, old_out)

class TestProxyTensorOpInfo(TestCase):
    @ops(op_db, allowed_dtypes=(torch.float,))
    @skipOps('TestProxyTensorOpInfo', 'test_make_fx_exhaustive', make_fx_failures)
    def test_make_fx_exhaustive(self, device, dtype, op):
        _test_make_fx_helper(self, device, dtype, op, "real")

    @ops(op_db, allowed_dtypes=(torch.float,))
    @skipOps('TestProxyTensorOpInfo', 'test_make_fx_fake_exhaustive', make_fx_failures.union(fake_tensor_failures))
    def test_make_fx_fake_exhaustive(self, device, dtype, op):
        _test_make_fx_helper(self, device, dtype, op, "fake")

    @ops(op_db, allowed_dtypes=(torch.float,))
    @skipOps('TestProxyTensorOpInfo', 'test_make_fx_symbolic_exhaustive',
             make_fx_failures | fake_tensor_failures | symbolic_tensor_failures | outplace_symbolic_tensor_failures)
    def test_make_fx_symbolic_exhaustive(self, device, dtype, op):
        _test_make_fx_helper(self, device, dtype, op, "symbolic")

    @ops(op_db, allowed_dtypes=(torch.float,))
    @skipOps('TestProxyTensorOpInfo', 'test_make_fx_symbolic_exhaustive_inplace',
             make_fx_failures | fake_tensor_failures | symbolic_tensor_failures | inplace_symbolic_tensor_failures)
    def test_make_fx_symbolic_exhaustive_inplace(self, device, dtype, op):
        if not op.get_inplace():
            self.skipTest("No inplace variable for this op")
        _test_make_fx_helper(self, device, dtype, op, "symbolic", inplace=True)


only_for = ("cpu")
instantiate_device_type_tests(TestProxyTensorOpInfo, globals(), only_for=only_for)


if __name__ == '__main__':
    run_tests()<|MERGE_RESOLUTION|>--- conflicted
+++ resolved
@@ -12,12 +12,8 @@
 
 from torch._decomp import decomposition_table
 from torch.fx.experimental.symbolic_shapes import (
-<<<<<<< HEAD
-    sym_float, eval_guards, bind_symbols, fx_placeholder_vals, fx_placeholder_targets
-=======
     sym_float, eval_guards, bind_symbols, fx_placeholder_vals, fx_placeholder_targets,
     constrain_range
->>>>>>> 4d753b50
 )
 from torch.testing._internal.common_device_type import ops
 from torch._C import _disabled_torch_function_impl
@@ -44,11 +40,7 @@
 def show_guards(gm):
     names = [strip_end(n, "_1") for n in fx_placeholder_targets(gm)]
     return "\n".join(
-<<<<<<< HEAD
-        gm.shape_env.produce_guards(fx_placeholder_vals(gm), names, simplified=True)
-=======
         gm.shape_env.produce_guards(fx_placeholder_vals(gm), names, _simplified=True)
->>>>>>> 4d753b50
     )
 
 
@@ -908,13 +900,7 @@
     def test_item_to_constructor(self):
         def f(a):
             r = a.item()
-<<<<<<< HEAD
-            r.node.shape_env.expr_subs[r.node.expr].append(((r >= 0).node.expr, True))
-            # TODO: infer this constraint from r >= 0
-            r.node.shape_env.expr_subs[r.node.expr].append(((r == -1).node.expr, False))
-=======
             constrain_range(r, min=0)
->>>>>>> 4d753b50
             return torch.empty(r)
 
         r = str(make_fx(f, tracing_mode="symbolic")(torch.randint(5, (1,))).code).strip()
@@ -925,7 +911,6 @@
     empty = torch.ops.aten.empty.memory_format([_local_scalar_dense], device = device(type='cpu'), pin_memory = False);  _local_scalar_dense = None
     return empty"""  # noqa: B950
         )
-<<<<<<< HEAD
 
     def test_boolean_index(self):
         def f(images, handedness):
@@ -943,8 +928,6 @@
     flip = torch.ops.aten.flip.default(index, [-1]);  index = None
     index_put_ = torch.ops.aten.index_put_.default(images_1, [eq], flip);  images_1 = eq = flip = None
     return None""")
-=======
->>>>>>> 4d753b50
 
     def test_neg_shape(self):
         def f(a):
@@ -1350,11 +1333,6 @@
     xfail('nn.functional.pdist', ''),  # Could not run 'aten::_pdist_forward' with arguments from the 'Meta' backend...
     xfail('nn.functional.pixel_unshuffle', ''),  # aten.pixel_unshuffle.default - couldn't find symbolic meta function/deco...
     xfail('nn.functional.smooth_l1_loss', ''),  # aten.size.default - couldn't find symbolic meta function/decomposition
-<<<<<<< HEAD
-    xfail('normal', ''),  # aten.normal.Tensor_Tensor - couldn't find symbolic meta function/decomposition
-=======
-    xfail('nonzero', ''),  # aten.nonzero.default - couldn't find symbolic meta function/decomposition
->>>>>>> 4d753b50
     xfail('normal', 'number_mean'),  # aten.normal.float_Tensor - couldn't find symbolic meta function/decomposition
     xfail('ormqr', ''),  # aten.ormqr.default - couldn't find symbolic meta function/decomposition
     xfail('pca_lowrank', ''),  # aten.mm.default - couldn't find symbolic meta function/decomposition
